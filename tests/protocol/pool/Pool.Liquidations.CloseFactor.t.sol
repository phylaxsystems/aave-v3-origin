--- conflicted
+++ resolved
@@ -127,7 +127,6 @@
     test_fuzz_hf_gt_095_supply_gt_threshold_closeFactorShouldBe50(0.97 ether, 100 ether);
   }
 
-<<<<<<< HEAD
   function test_hf_gt_095_borrow_gt_threshold_collateral_lt_threshold_closeFactorShouldBe100()
     external
   {
@@ -147,7 +146,8 @@
     assertGt(debtInBaseCurrency, LiquidationLogic.MIN_BASE_MAX_CLOSE_FACTOR_THRESHOLD);
     assertGt(hf, 0.95 ether);
     _liquidateAndValidateCloseFactor(tokenList.weth, tokenList.usdx, type(uint256).max, 1e4);
-=======
+  }
+
   function test_shouldRevertIfCloseFactorIs100ButCollateralIsBelowThreshold() external {
     uint256 usdxSupply = LiquidationLogic.MIN_BASE_MAX_CLOSE_FACTOR_THRESHOLD / 1e2;
     // supply collateral below threshold
@@ -170,7 +170,6 @@
       liquidationAmount,
       false
     );
->>>>>>> a223bed9
   }
 
   function _liquidateAndValidateCloseFactor(
