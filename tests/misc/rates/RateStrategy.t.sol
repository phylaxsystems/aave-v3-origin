// SPDX-License-Identifier: BUSL-1.1
pragma solidity ^0.8.0;

import './RateStrategy.template.sol';

contract RateStrategyBaseTests is RateStrategyBase {
  //----------------------------------------------------------------------------------------------------
  //                                      INITIALIZATION TESTS
  //----------------------------------------------------------------------------------------------------
  function test_initialization() public view {
    assertEq(rateStrategy.MAX_OPTIMAL_POINT(), 99_00);
    assertEq(rateStrategy.MIN_OPTIMAL_POINT(), 1_00);
    assertEq(rateStrategy.MAX_BORROW_RATE(), 1000_00);
    assertEq(address(rateStrategy.ADDRESSES_PROVIDER()), address(report.poolAddressesProvider));

    assertEq(rateStrategy.getOptimalUsageRatio(tokenList.wbtc), 0);
    assertEq(rateStrategy.getVariableRateSlope1(tokenList.wbtc), 0);
    assertEq(rateStrategy.getVariableRateSlope2(tokenList.wbtc), 0);
    assertEq(rateStrategy.getBaseVariableBorrowRate(tokenList.wbtc), 0);
    assertEq(rateStrategy.getMaxVariableBorrowRate(tokenList.wbtc), 0);
  }

  function test_new_DefaultReserveInterestRateStrategy_wrong_provider() public {
    vm.expectRevert(bytes(Errors.INVALID_ADDRESSES_PROVIDER));
    rateStrategy = new DefaultReserveInterestRateStrategyV2(address(0));
  }

  //----------------------------------------------------------------------------------------------------
  //                                         Test Getters
  //----------------------------------------------------------------------------------------------------
  function test_getInterestRateDataRay(
    IDefaultInterestRateStrategyV2.InterestRateData memory rateDataToSet
  ) public setRateParams(rateDataToSet, tokenList.usdx) {
    IDefaultInterestRateStrategyV2.InterestRateDataRay memory rateData = rateStrategy
      .getInterestRateData(tokenList.usdx);
    assertEq(uint256(rateDataToSet.optimalUsageRatio) * 1e23, rateData.optimalUsageRatio);
    assertEq(uint256(rateDataToSet.baseVariableBorrowRate) * 1e23, rateData.baseVariableBorrowRate);
    assertEq(uint256(rateDataToSet.variableRateSlope1) * 1e23, rateData.variableRateSlope1);
    assertEq(uint256(rateDataToSet.variableRateSlope2) * 1e23, rateData.variableRateSlope2);
  }

  function test_getInterestRateDataBps(
    IDefaultInterestRateStrategyV2.InterestRateData memory rateDataToSet
  ) public setRateParams(rateDataToSet, tokenList.usdx) {
    IDefaultInterestRateStrategyV2.InterestRateData memory rateData = rateStrategy
      .getInterestRateDataBps(tokenList.usdx);
    assertEq(rateDataToSet.optimalUsageRatio, rateData.optimalUsageRatio);
    assertEq(rateDataToSet.baseVariableBorrowRate, rateData.baseVariableBorrowRate);
    assertEq(rateDataToSet.variableRateSlope1, rateData.variableRateSlope1);
    assertEq(rateDataToSet.variableRateSlope2, rateData.variableRateSlope2);
  }

  function test_getMaxVariableBorrowRate(
    IDefaultInterestRateStrategyV2.InterestRateData memory rateDataToSet
  ) public setRateParams(rateDataToSet, tokenList.usdx) {
    uint256 maxVariableBorrowRate = rateStrategy.getMaxVariableBorrowRate(tokenList.usdx);
    assertEq(
      uint256(
<<<<<<< HEAD
        rateDataToSet.baseVariableBorrowRate +
          rateDataToSet.variableRateSlope1 +
          rateDataToSet.variableRateSlope2
      ) * 1e23,
      maxVariableBorrowRate
=======
        rateData.baseVariableBorrowRate + rateData.variableRateSlope1 + rateData.variableRateSlope2
      ) * 1e23
    );
  }

  function test_new_SetReserveInterestRateParams(
    uint16 optimalUsageRatio,
    uint32 baseVariableBorrowRate,
    uint32 variableRateSlope1,
    uint32 variableRateSlope2
  ) public {
    vm.assume(
      optimalUsageRatio >= rateStrategy.MIN_OPTIMAL_POINT() &&
        optimalUsageRatio <= rateStrategy.MAX_OPTIMAL_POINT()
    );
    vm.assume(variableRateSlope1 <= variableRateSlope2);
    vm.assume(
      uint256(baseVariableBorrowRate) + uint256(variableRateSlope1) + uint256(variableRateSlope2) <=
        rateStrategy.MAX_BORROW_RATE()
    );

    IDefaultInterestRateStrategyV2.InterestRateData memory rateData = IDefaultInterestRateStrategyV2
      .InterestRateData({
        optimalUsageRatio: optimalUsageRatio,
        baseVariableBorrowRate: baseVariableBorrowRate,
        variableRateSlope1: variableRateSlope1,
        variableRateSlope2: variableRateSlope2
      });

    vm.prank(report.poolConfiguratorProxy);
    vm.expectEmit(true, false, false, true);
    emit RateDataUpdate(
      tokenList.usdx,
      uint256(rateData.optimalUsageRatio),
      uint256(rateData.baseVariableBorrowRate),
      uint256(rateData.variableRateSlope1),
      uint256(rateData.variableRateSlope2)
    );
    rateStrategy.setInterestRateParams(tokenList.usdx, abi.encode(rateData));

    assertEq(address(rateStrategy.ADDRESSES_PROVIDER()), report.poolAddressesProvider);
    assertEq(
      rateStrategy.getOptimalUsageRatio(tokenList.usdx),
      uint256(rateData.optimalUsageRatio) * 1e23
    );
    assertEq(
      rateStrategy.getVariableRateSlope1(tokenList.usdx),
      uint256(rateData.variableRateSlope1) * 1e23
    );
    assertEq(
      rateStrategy.getVariableRateSlope2(tokenList.usdx),
      uint256(rateData.variableRateSlope2) * 1e23
    );
    assertEq(
      rateStrategy.getBaseVariableBorrowRate(tokenList.usdx),
      uint256(rateData.baseVariableBorrowRate) * 1e23
    );
    assertEq(
      rateStrategy.getMaxVariableBorrowRate(tokenList.usdx),
      uint256(
        rateData.baseVariableBorrowRate + rateData.variableRateSlope1 + rateData.variableRateSlope2
      ) * 1e23
    );
  }

  function test_reverts_SetReserveInterestRateParams_when_reserve_0(
    uint16 optimalUsageRatio,
    uint32 baseVariableBorrowRate,
    uint32 variableRateSlope1,
    uint32 variableRateSlope2
  ) public {
    IDefaultInterestRateStrategyV2.InterestRateData memory rateData = IDefaultInterestRateStrategyV2
      .InterestRateData({
        optimalUsageRatio: optimalUsageRatio,
        baseVariableBorrowRate: baseVariableBorrowRate,
        variableRateSlope1: variableRateSlope1,
        variableRateSlope2: variableRateSlope2
      });

    vm.prank(report.poolConfiguratorProxy);

    vm.expectRevert(bytes(Errors.ZERO_ADDRESS_NOT_VALID));
    rateStrategy.setInterestRateParams(address(0), abi.encode(rateData));
  }

  function test_reverts_SetReserveInterestRateParams_when_reserve_0_override_method(
    uint16 optimalUsageRatio,
    uint32 baseVariableBorrowRate,
    uint32 variableRateSlope1,
    uint32 variableRateSlope2
  ) public {
    IDefaultInterestRateStrategyV2.InterestRateData memory rateData = IDefaultInterestRateStrategyV2
      .InterestRateData({
        optimalUsageRatio: optimalUsageRatio,
        baseVariableBorrowRate: baseVariableBorrowRate,
        variableRateSlope1: variableRateSlope1,
        variableRateSlope2: variableRateSlope2
      });

    vm.prank(report.poolConfiguratorProxy);

    vm.expectRevert(bytes(Errors.ZERO_ADDRESS_NOT_VALID));
    rateStrategy.setInterestRateParams(address(0), rateData);
  }

  function test_reverts_SetReserveInterestRateParams_when_gt_max_op(
    uint16 optimalUsageRatio,
    uint32 baseVariableBorrowRate,
    uint32 variableRateSlope1,
    uint32 variableRateSlope2
  ) public {
    vm.assume(optimalUsageRatio > rateStrategy.MAX_OPTIMAL_POINT());

    IDefaultInterestRateStrategyV2.InterestRateData memory rateData = IDefaultInterestRateStrategyV2
      .InterestRateData({
        optimalUsageRatio: optimalUsageRatio,
        baseVariableBorrowRate: baseVariableBorrowRate,
        variableRateSlope1: variableRateSlope1,
        variableRateSlope2: variableRateSlope2
      });

    vm.prank(report.poolConfiguratorProxy);

    vm.expectRevert(bytes(Errors.INVALID_OPTIMAL_USAGE_RATIO));
    rateStrategy.setInterestRateParams(tokenList.usdx, abi.encode(rateData));
  }

  function test_reverts_SetReserveInterestRateParams_when_gt_max_op_override_method(
    uint16 optimalUsageRatio,
    uint32 baseVariableBorrowRate,
    uint32 variableRateSlope1,
    uint32 variableRateSlope2
  ) public {
    vm.assume(optimalUsageRatio > rateStrategy.MAX_OPTIMAL_POINT());

    //<<<<<<< HEAD
    IDefaultInterestRateStrategyV2.InterestRateData memory rateData = IDefaultInterestRateStrategyV2
      .InterestRateData({
        optimalUsageRatio: optimalUsageRatio,
        baseVariableBorrowRate: baseVariableBorrowRate,
        variableRateSlope1: variableRateSlope1,
        variableRateSlope2: variableRateSlope2
      });
    //=======
    //    DataTypes.CalculateInterestRatesParams memory input = DataTypes.CalculateInterestRatesParams({
    //      unbacked: 0,
    //      liquidityAdded: 0,
    //      liquidityTaken: 0,
    //      totalStableDebt: 0,
    //      totalVariableDebt: 0,
    //      averageStableBorrowRate: 0,
    //      reserveFactor: reserveFactor,
    //      reserve: tokenList.usdx,
    //      usingVirtualBalance: true,
    //      virtualUnderlyingBalance: 0
    //    });
    //>>>>>>> 44cf8077687ba552e6cbcbba7c7cdbbb4c68e34f

    vm.prank(report.poolConfiguratorProxy);

    vm.expectRevert(bytes(Errors.INVALID_OPTIMAL_USAGE_RATIO));
    rateStrategy.setInterestRateParams(tokenList.usdx, rateData);
  }

  function test_reverts_SetReserveInterestRateParams_when_lt_min_op(
    uint16 optimalUsageRatio,
    uint32 baseVariableBorrowRate,
    uint32 variableRateSlope1,
    uint32 variableRateSlope2
  ) public {
    vm.assume(optimalUsageRatio < rateStrategy.MIN_OPTIMAL_POINT());

    IDefaultInterestRateStrategyV2.InterestRateData memory rateData = IDefaultInterestRateStrategyV2
      .InterestRateData({
        optimalUsageRatio: optimalUsageRatio,
        baseVariableBorrowRate: baseVariableBorrowRate,
        variableRateSlope1: variableRateSlope1,
        variableRateSlope2: variableRateSlope2
      });

    vm.prank(report.poolConfiguratorProxy);

    vm.expectRevert(bytes(Errors.INVALID_OPTIMAL_USAGE_RATIO));
    rateStrategy.setInterestRateParams(tokenList.usdx, abi.encode(rateData));
  }

  function test_reverts_SetReserveInterestRateParams_when_lt_min_op_override_method(
    uint16 optimalUsageRatio,
    uint32 baseVariableBorrowRate,
    uint32 variableRateSlope1,
    uint32 variableRateSlope2
  ) public {
    vm.assume(optimalUsageRatio < rateStrategy.MIN_OPTIMAL_POINT());

    IDefaultInterestRateStrategyV2.InterestRateData memory rateData = IDefaultInterestRateStrategyV2
      .InterestRateData({
        optimalUsageRatio: optimalUsageRatio,
        baseVariableBorrowRate: baseVariableBorrowRate,
        variableRateSlope1: variableRateSlope1,
        variableRateSlope2: variableRateSlope2
      });

    vm.prank(report.poolConfiguratorProxy);

    vm.expectRevert(bytes(Errors.INVALID_OPTIMAL_USAGE_RATIO));
    rateStrategy.setInterestRateParams(tokenList.usdx, rateData);
  }

  function test_reverts_SetReserveInterestRateParams_when_gt_maxRate(
    uint16 optimalUsageRatio,
    uint32 baseVariableBorrowRate,
    uint32 variableRateSlope1,
    uint32 variableRateSlope2
  ) public {
    vm.assume(
      optimalUsageRatio >= rateStrategy.MIN_OPTIMAL_POINT() &&
        optimalUsageRatio <= rateStrategy.MAX_OPTIMAL_POINT()
    );

    vm.assume(variableRateSlope1 <= variableRateSlope2);
    vm.assume(
      uint256(baseVariableBorrowRate) + uint256(variableRateSlope1) + uint256(variableRateSlope2) >
        rateStrategy.MAX_BORROW_RATE()
    );

    IDefaultInterestRateStrategyV2.InterestRateData memory rateData = IDefaultInterestRateStrategyV2
      .InterestRateData({
        optimalUsageRatio: optimalUsageRatio,
        baseVariableBorrowRate: baseVariableBorrowRate,
        variableRateSlope1: variableRateSlope1,
        variableRateSlope2: variableRateSlope2
      });

    vm.prank(report.poolConfiguratorProxy);

    vm.expectRevert(bytes(Errors.INVALID_MAX_RATE));
    rateStrategy.setInterestRateParams(tokenList.usdx, abi.encode(rateData));
  }

  function test_reverts_SetReserveInterestRateParams_when_gt_maxRate_override_method(
    uint16 optimalUsageRatio,
    uint32 baseVariableBorrowRate,
    uint32 variableRateSlope1,
    uint32 variableRateSlope2
  ) public {
    vm.assume(
      optimalUsageRatio >= rateStrategy.MIN_OPTIMAL_POINT() &&
        optimalUsageRatio <= rateStrategy.MAX_OPTIMAL_POINT()
    );

    vm.assume(variableRateSlope1 <= variableRateSlope2);
    vm.assume(
      uint256(baseVariableBorrowRate) + uint256(variableRateSlope1) + uint256(variableRateSlope2) >
        rateStrategy.MAX_BORROW_RATE()
    );

    IDefaultInterestRateStrategyV2.InterestRateData memory rateData = IDefaultInterestRateStrategyV2
      .InterestRateData({
        optimalUsageRatio: optimalUsageRatio,
        baseVariableBorrowRate: baseVariableBorrowRate,
        variableRateSlope1: variableRateSlope1,
        variableRateSlope2: variableRateSlope2
      });

    vm.prank(report.poolConfiguratorProxy);

    vm.expectRevert(bytes(Errors.INVALID_MAX_RATE));
    rateStrategy.setInterestRateParams(tokenList.usdx, rateData);
  }

  function test_reverts_SetReserveInterestRateParams_when_slope1_gt_slope2(
    uint16 optimalUsageRatio,
    uint32 baseVariableBorrowRate,
    uint32 variableRateSlope1,
    uint32 variableRateSlope2
  ) public {
    vm.assume(
      optimalUsageRatio >= rateStrategy.MIN_OPTIMAL_POINT() &&
        optimalUsageRatio <= rateStrategy.MAX_OPTIMAL_POINT()
    );

    vm.assume(variableRateSlope1 > variableRateSlope2);

    IDefaultInterestRateStrategyV2.InterestRateData memory rateData = IDefaultInterestRateStrategyV2
      .InterestRateData({
        optimalUsageRatio: optimalUsageRatio,
        baseVariableBorrowRate: baseVariableBorrowRate,
        variableRateSlope1: variableRateSlope1,
        variableRateSlope2: variableRateSlope2
      });

    vm.prank(report.poolConfiguratorProxy);

    vm.expectRevert(bytes(Errors.SLOPE_2_MUST_BE_GTE_SLOPE_1));
    rateStrategy.setInterestRateParams(tokenList.usdx, abi.encode(rateData));
  }

  function test_reverts_SetReserveInterestRateParams_when_slope1_gt_slope2_override_method(
    uint16 optimalUsageRatio,
    uint32 baseVariableBorrowRate,
    uint32 variableRateSlope1,
    uint32 variableRateSlope2
  ) public {
    vm.assume(
      optimalUsageRatio >= rateStrategy.MIN_OPTIMAL_POINT() &&
        optimalUsageRatio <= rateStrategy.MAX_OPTIMAL_POINT()
    );

    vm.assume(variableRateSlope1 > variableRateSlope2);

    IDefaultInterestRateStrategyV2.InterestRateData memory rateData = IDefaultInterestRateStrategyV2
      .InterestRateData({
        optimalUsageRatio: optimalUsageRatio,
        baseVariableBorrowRate: baseVariableBorrowRate,
        variableRateSlope1: variableRateSlope1,
        variableRateSlope2: variableRateSlope2
      });

    vm.prank(report.poolConfiguratorProxy);

    vm.expectRevert(bytes(Errors.SLOPE_2_MUST_BE_GTE_SLOPE_1));
    rateStrategy.setInterestRateParams(tokenList.usdx, abi.encode(rateData));
  }

  //----------------------------------------------------------------------------------------------------
  //                         Test Calculate Rates with specific conditions
  //----------------------------------------------------------------------------------------------------
  function test_calculate_rates_80_percent_usage()
    public
    setRateParams(uint16(80_00), uint32(1_00), uint32(4_00), uint32(60_00), tokenList.usdx)
  {
    DataTypes.CalculateInterestRatesParams memory input = DataTypes.CalculateInterestRatesParams({
      unbacked: 0,
      liquidityAdded: 0,
      liquidityTaken: 0,
      totalStableDebt: 0,
      totalVariableDebt: 800000000000000000,
      averageStableBorrowRate: 0,
      reserveFactor: reserveFactor,
      reserve: tokenList.usdx,
      usingVirtualBalance: true,
      virtualUnderlyingBalance: 200000000000000000
    });
    (
      params.currentLiquidityRate,
      params.currentStableBorrowRate,
      params.currentVariableBorrowRate
    ) = rateStrategy.calculateInterestRates(input);

    uint256 expectedVariableRate = rateStrategy.getBaseVariableBorrowRate(tokenList.usdx) +
      rateStrategy.getVariableRateSlope1(tokenList.usdx);

    assertEq(
      params.currentLiquidityRate,
      expectedVariableRate.percentMul(8000).percentMul(100_00 - input.reserveFactor),
      'Invalid liquidity rate'
    );
    assertEq(params.currentStableBorrowRate, 0);
    assertEq(params.currentVariableBorrowRate, expectedVariableRate, 'Invalid variable rate');
  }

  function test_calculate_rates_100_percent_usage()
    public
    setRateParams(uint16(80_00), uint32(1_00), uint32(4_00), uint32(60_00), tokenList.usdx)
  {
    DataTypes.CalculateInterestRatesParams memory input = DataTypes.CalculateInterestRatesParams({
      unbacked: 0,
      liquidityAdded: 0,
      liquidityTaken: 0,
      totalStableDebt: 0,
      totalVariableDebt: 1000000000000000000,
      averageStableBorrowRate: 0,
      reserveFactor: reserveFactor,
      reserve: tokenList.usdx,
      usingVirtualBalance: true,
      virtualUnderlyingBalance: 0
    });

    (
      uint256 currentLiquidityRate,
      uint256 currentStableBorrowRate,
      uint256 currentVariableBorrowRate
    ) = rateStrategy.calculateInterestRates(input);

    uint256 expectedVariableRate = rateStrategy.getBaseVariableBorrowRate(tokenList.usdx) +
      rateStrategy.getVariableRateSlope1(tokenList.usdx) +
      rateStrategy.getVariableRateSlope2(tokenList.usdx);

    assertEq(
      currentLiquidityRate,
      expectedVariableRate.percentMul(100_00 - input.reserveFactor),
      'Invalid liquidity rate'
    );
    assertEq(currentStableBorrowRate, 0);
    assertEq(currentVariableBorrowRate, expectedVariableRate, 'Invalid variable rate');
  }

  function test_calculate_rates_100_percent_usage_50_percent_stable_debt_50_percent_variable_debt_10_percent_avg_stable_rate()
    public
    setRateParams(uint16(80_00), uint32(1_00), uint32(4_00), uint32(60_00), tokenList.usdx)
  {
    DataTypes.CalculateInterestRatesParams memory input = DataTypes.CalculateInterestRatesParams({
      unbacked: 0,
      liquidityAdded: 0,
      liquidityTaken: 0,
      totalStableDebt: 400000000000000000,
      totalVariableDebt: 400000000000000000,
      averageStableBorrowRate: 100000000000000000000000000,
      reserveFactor: reserveFactor,
      reserve: tokenList.usdx,
      usingVirtualBalance: true,
      virtualUnderlyingBalance: 0
    });

    (
      uint256 currentLiquidityRate,
      uint256 currentStableBorrowRate,
      uint256 currentVariableBorrowRate
    ) = rateStrategy.calculateInterestRates(input);

    uint256 expectedVariableRate = rateStrategy.getBaseVariableBorrowRate(tokenList.usdx) +
      rateStrategy.getVariableRateSlope1(tokenList.usdx) +
      rateStrategy.getVariableRateSlope2(tokenList.usdx);

    uint256 expectedLiquidityRate = ((currentVariableBorrowRate + 1e26) / 2).percentMul(
      100_00 - input.reserveFactor
    );

    assertEq(currentVariableBorrowRate, expectedVariableRate, 'Invalid variable  rate');
    assertEq(currentStableBorrowRate, 0);

    assertEq(currentLiquidityRate, expectedLiquidityRate, 'Invalid liquidity rate');
  }

  function test_calculate_rates_80_percent_usage_and_50_percent_supply_usage_due_minted_tokens()
    public
    setRateParams(uint16(80_00), uint32(1_00), uint32(4_00), uint32(60_00), tokenList.usdx)
  {
    DataTypes.CalculateInterestRatesParams memory input = DataTypes.CalculateInterestRatesParams({
      unbacked: 600000000000000000,
      liquidityAdded: 0,
      liquidityTaken: 0,
      totalStableDebt: 0,
      totalVariableDebt: 800000000000000000,
      averageStableBorrowRate: 0,
      reserveFactor: reserveFactor,
      reserve: tokenList.usdx,
      usingVirtualBalance: true,
      virtualUnderlyingBalance: 200000000000000000
    });

    (
      uint256 currentLiquidityRate,
      uint256 currentStableBorrowRate,
      uint256 currentVariableBorrowRate
    ) = rateStrategy.calculateInterestRates(input);

    uint256 expectedVariableRate = rateStrategy.getBaseVariableBorrowRate(tokenList.usdx) +
      rateStrategy.getVariableRateSlope1(tokenList.usdx);

    assertEq(
      currentLiquidityRate,
      expectedVariableRate.percentMul(5000).percentMul(100_00 - input.reserveFactor),
      'Invalid liquidity rate'
    );

    assertEq(currentStableBorrowRate, 0);
    assertEq(currentVariableBorrowRate, expectedVariableRate, 'Invalid variable rate');
  }

  function test_calculate_rates_80_percent_usage_and_80_bps_supply_usage_due_minted_tokens()
    public
    setRateParams(uint16(80_00), uint32(1_00), uint32(4_00), uint32(60_00), tokenList.usdx)
  {
    DataTypes.CalculateInterestRatesParams memory input = DataTypes.CalculateInterestRatesParams({
      unbacked: 800000000000000000 * 124 - 200000000000000000,
      liquidityAdded: 0,
      liquidityTaken: 0,
      totalStableDebt: 0,
      totalVariableDebt: 800000000000000000,
      averageStableBorrowRate: 0,
      reserveFactor: reserveFactor,
      reserve: tokenList.usdx,
      usingVirtualBalance: true,
      virtualUnderlyingBalance: 200000000000000000
    });

    (
      uint256 currentLiquidityRate,
      uint256 currentStableBorrowRate,
      uint256 currentVariableBorrowRate
    ) = rateStrategy.calculateInterestRates(input);

    uint256 expectedVariableRate = rateStrategy.getBaseVariableBorrowRate(tokenList.usdx) +
      rateStrategy.getVariableRateSlope1(tokenList.usdx);

    assertEq(
      currentLiquidityRate,
      expectedVariableRate.percentMul(80).percentMul(100_00 - input.reserveFactor),
      'Invalid liquidity rate'
    );

    assertEq(currentStableBorrowRate, 0);
    assertEq(currentVariableBorrowRate, expectedVariableRate, 'Invalid variable rate');
  }

  function test_calculate_rates_80_bps_usage()
    public
    setRateParams(uint16(80_00), uint32(1_00), uint32(4_00), uint32(60_00), tokenList.usdx)
  {
    DataTypes.CalculateInterestRatesParams memory input = DataTypes.CalculateInterestRatesParams({
      unbacked: 0,
      liquidityAdded: 0,
      liquidityTaken: 0,
      totalStableDebt: 0,
      totalVariableDebt: 80000000000000000000,
      averageStableBorrowRate: 0,
      reserveFactor: reserveFactor,
      reserve: tokenList.usdx,
      usingVirtualBalance: true,
      virtualUnderlyingBalance: 9920000000000000000000
    });
    (
      uint256 currentLiquidityRate,
      uint256 currentStableBorrowRate,
      uint256 currentVariableBorrowRate
    ) = rateStrategy.calculateInterestRates(input);

    uint256 usageRatio = _bpsToRay(80);
    uint256 expectedVariableRate = rateStrategy.getBaseVariableBorrowRate(tokenList.usdx) +
      rateStrategy.getVariableRateSlope1(tokenList.usdx).rayMul(
        usageRatio.rayDiv(rateStrategy.getOptimalUsageRatio(tokenList.usdx))
      );
    assertEq(
      currentLiquidityRate,
      expectedVariableRate.percentMul(80).percentMul(100_00 - input.reserveFactor),
      'Invalid liquidity rate'
    );
    assertEq(currentStableBorrowRate, 0);
    assertEq(currentVariableBorrowRate, expectedVariableRate, 'Invalid variable rate');
  }

  function test_fuzz_calculate_rates_80_percent_usage_added_and_virtual_equal(
    uint256 virtualBalanceAmount
  ) public view {
    vm.assume(virtualBalanceAmount <= 200000000000000000);
    uint256 liquidityAddedAmount = 200000000000000000 - virtualBalanceAmount;

    // First, calculate using only virtual balance
    DataTypes.CalculateInterestRatesParams memory input = DataTypes.CalculateInterestRatesParams({
      reserve: tokenList.usdx,
      unbacked: 0,
      liquidityAdded: 0,
      liquidityTaken: 0,
      totalStableDebt: 0,
      totalVariableDebt: 800000000000000000,
      averageStableBorrowRate: 0,
      reserveFactor: reserveFactor,
      usingVirtualBalance: true,
      virtualUnderlyingBalance: 200000000000000000
    });

    (
      uint256 currentLiquidityRateOne,
      uint256 currentStableBorrowRateOne,
      uint256 currentVariableBorrowRateOne
    ) = rateStrategy.calculateInterestRates(input);

    // Second, calculate using the fuzzed values, totaling the same utilization
    input = DataTypes.CalculateInterestRatesParams({
      reserve: tokenList.usdx,
      unbacked: 0,
      liquidityAdded: liquidityAddedAmount,
      liquidityTaken: 0,
      totalStableDebt: 0,
      totalVariableDebt: 800000000000000000,
      averageStableBorrowRate: 0,
      reserveFactor: reserveFactor,
      usingVirtualBalance: true,
      virtualUnderlyingBalance: virtualBalanceAmount
    });

    (
      uint256 currentLiquidityRateTwo,
      uint256 currentStableBorrowRateTwo,
      uint256 currentVariableBorrowRateTwo
    ) = rateStrategy.calculateInterestRates(input);

    assertEq(currentLiquidityRateOne, currentLiquidityRateTwo, 'Invalid liquidity rate');

    assertEq(currentStableBorrowRateOne, currentStableBorrowRateTwo, 'Invalid stable rate');

    assertEq(currentVariableBorrowRateOne, currentVariableBorrowRateTwo, 'Invalid variable rate');

    uint256 expectedVariableRate = rateStrategy.getBaseVariableBorrowRate(tokenList.usdx) +
      rateStrategy.getVariableRateSlope1(tokenList.usdx);

    assertEq(
      currentLiquidityRateTwo,
      expectedVariableRate.percentMul(8000).percentMul(100_00 - input.reserveFactor),
      'Invalid liquidity rate'
    );

    assertEq(currentVariableBorrowRateTwo, expectedVariableRate, 'Invalid variable rate');
  }

  //----------------------------------------------------------------------------------------------------
  //                         Test Calculate Rates with FUZZING
  //----------------------------------------------------------------------------------------------------
  function test_calculate_rates_empty_reserve(
    uint16 optimalUsageRatio,
    uint32 baseVariableBorrowRate,
    uint32 variableRateSlope1,
    uint32 variableRateSlope2
  )
    public
    setRateParams(
      optimalUsageRatio,
      baseVariableBorrowRate,
      variableRateSlope1,
      variableRateSlope2,
      tokenList.usdx
    )
  {
    DataTypes.CalculateInterestRatesParams memory input = DataTypes.CalculateInterestRatesParams({
      unbacked: 0,
      liquidityAdded: 0,
      liquidityTaken: 0,
      totalStableDebt: 0,
      totalVariableDebt: 0,
      averageStableBorrowRate: 0,
      reserveFactor: reserveFactor,
      reserve: tokenList.usdx,
      usingVirtualBalance: true,
      virtualUnderlyingBalance: 0
    });

    (
      uint256 currentLiquidityRate,
      uint256 currentStableBorrowRate,
      uint256 currentVariableBorrowRate
    ) = rateStrategy.calculateInterestRates(input);

    assertEq(currentLiquidityRate, 0);
    assertEq(currentStableBorrowRate, 0);
    assertEq(currentVariableBorrowRate, rateStrategy.getBaseVariableBorrowRate(tokenList.usdx));
  }

  function test_calculate_rates_when_not_using_virtual_valance(
    uint16 optimalUsageRatio,
    uint256 availableLiquidity,
    uint32 baseVariableBorrowRate,
    uint32 variableRateSlope1,
    uint32 variableRateSlope2,
    uint256 virtualBalanceAmount
  )
    public
    setRateParams(
      optimalUsageRatio,
      baseVariableBorrowRate,
      variableRateSlope1,
      variableRateSlope2,
      tokenList.usdx
    )
  {
    DataTypes.CalculateInterestRatesParams memory input = DataTypes.CalculateInterestRatesParams({
      unbacked: 0,
      liquidityAdded: availableLiquidity,
      liquidityTaken: 0,
      totalStableDebt: 0,
      totalVariableDebt: 0,
      averageStableBorrowRate: 0,
      reserveFactor: reserveFactor,
      reserve: tokenList.usdx,
      usingVirtualBalance: false,
      virtualUnderlyingBalance: virtualBalanceAmount
    });
    (
      params.currentLiquidityRate,
      params.currentStableBorrowRate,
      params.currentVariableBorrowRate
    ) = rateStrategy.calculateInterestRates(input);

    assertEq(params.currentLiquidityRate, 0, 'Invalid liquidity rate');
    assertEq(params.currentStableBorrowRate, 0);
    assertEq(
      params.currentVariableBorrowRate,
      rateStrategy.getBaseVariableBorrowRate(tokenList.usdx),
      'Invalid variable rate'
    );
  }

  function test_calculate_rates_when_total_debt_0(
    uint16 optimalUsageRatio,
    uint256 availableLiquidity,
    uint32 baseVariableBorrowRate,
    uint32 variableRateSlope1,
    uint32 variableRateSlope2,
    uint256 virtualBalanceAmount
  )
    public
    setRateParams(
      optimalUsageRatio,
      baseVariableBorrowRate,
      variableRateSlope1,
      variableRateSlope2,
      tokenList.usdx
    )
  {
    DataTypes.CalculateInterestRatesParams memory input = DataTypes.CalculateInterestRatesParams({
      unbacked: 0,
      liquidityAdded: availableLiquidity,
      liquidityTaken: 0,
      totalStableDebt: 0,
      totalVariableDebt: 0,
      averageStableBorrowRate: 0,
      reserveFactor: reserveFactor,
      reserve: tokenList.usdx,
      usingVirtualBalance: true,
      virtualUnderlyingBalance: virtualBalanceAmount
    });
    (
      params.currentLiquidityRate,
      params.currentStableBorrowRate,
      params.currentVariableBorrowRate
    ) = rateStrategy.calculateInterestRates(input);

    assertEq(params.currentLiquidityRate, 0, 'Invalid liquidity rate');
    assertEq(params.currentStableBorrowRate, 0);
    assertEq(
      params.currentVariableBorrowRate,
      rateStrategy.getBaseVariableBorrowRate(tokenList.usdx),
      'Invalid variable rate'
    );
  }

  function test_calculate_rates_below_op_usage(
    uint16 optimalUsageRatio,
    uint256 totalDebt,
    uint256 availableLiquidity,
    uint32 baseVariableBorrowRate,
    uint32 variableRateSlope1,
    uint32 variableRateSlope2,
    uint256 virtualBalanceAmount
  ) public {
    _setRateParams(
      optimalUsageRatio,
      baseVariableBorrowRate,
      variableRateSlope1,
      variableRateSlope2,
      tokenList.usdx
    );
    vm.assume(totalDebt > 0);
    vm.assume(totalDebt < availableLiquidity && availableLiquidity < 1e28);
    vm.assume(virtualBalanceAmount < 1e28);
    uint256 availableLiquidityPlusDebt = totalDebt + availableLiquidity + virtualBalanceAmount;
    borrowUsageRatio = totalDebt.rayDiv(availableLiquidityPlusDebt);
    vm.assume(borrowUsageRatio < (uint256(optimalUsageRatio) * 1e23));

    DataTypes.CalculateInterestRatesParams memory input = DataTypes.CalculateInterestRatesParams({
      unbacked: 0,
      liquidityAdded: availableLiquidity,
      liquidityTaken: 0,
      totalStableDebt: 0,
      totalVariableDebt: totalDebt,
      averageStableBorrowRate: 0,
      reserveFactor: reserveFactor,
      reserve: tokenList.usdx,
      usingVirtualBalance: true,
      virtualUnderlyingBalance: virtualBalanceAmount
    });

    (
      params.currentLiquidityRate,
      params.currentStableBorrowRate,
      params.currentVariableBorrowRate
    ) = rateStrategy.calculateInterestRates(input);

    uint256 expectedVariableRate = rateStrategy.getBaseVariableBorrowRate(tokenList.usdx) +
      rateStrategy.getVariableRateSlope1(tokenList.usdx).rayMul(
        borrowUsageRatio.rayDiv(rateStrategy.getOptimalUsageRatio(tokenList.usdx))
      );

    assertApproxEqAbs(
      params.currentVariableBorrowRate,
      expectedVariableRate,
      100,
      'Invalid variable rate'
    );
    assertEq(params.currentStableBorrowRate, 0);

    assertApproxEqAbs(
      params.currentLiquidityRate,
      (
        input.totalVariableDebt.wadToRay().rayMul(expectedVariableRate).rayDiv(
          input.totalVariableDebt.wadToRay()
        )
      ).rayMul(input.totalVariableDebt.rayDiv(availableLiquidityPlusDebt)).percentMul(
          100_00 - input.reserveFactor
        ),
      100,
      'Invalid liquidity rate'
>>>>>>> 35342e49
    );
  }

  function test_overflow_liquidity_rates() public {
    vm.mockCall(
      address(rateStrategy),
      abi.encodeWithSelector(rateStrategy.calculateInterestRates.selector),
      abi.encode(UINT256_MAX, 0)
    );
    vm.expectRevert(bytes("SafeCast: value doesn't fit in 128 bits"));
    vm.prank(alice);
    contracts.poolProxy.supply(tokenList.usdx, 1000e6, alice, 0);
  }

  function test_overflow_variable_rates() public {
    vm.prank(carol);
    contracts.poolProxy.supply(tokenList.usdx, 100_000e6, carol, 0);

    vm.startPrank(alice);
    contracts.poolProxy.supply(tokenList.wbtc, 1e8, alice, 0);

    vm.mockCall(
      address(rateStrategy),
      abi.encodeWithSelector(rateStrategy.calculateInterestRates.selector),
      abi.encode(0, UINT256_MAX)
    );
    vm.expectRevert(bytes("SafeCast: value doesn't fit in 128 bits"));
    contracts.poolProxy.borrow(tokenList.usdx, 10e6, 2, 0, alice);
    vm.stopPrank();
  }
}<|MERGE_RESOLUTION|>--- conflicted
+++ resolved
@@ -4,6 +4,9 @@
 import './RateStrategy.template.sol';
 
 contract RateStrategyBaseTests is RateStrategyBase {
+  using WadRayMath for uint256;
+  using PercentageMath for uint256;
+
   //----------------------------------------------------------------------------------------------------
   //                                      INITIALIZATION TESTS
   //----------------------------------------------------------------------------------------------------
@@ -56,19 +59,193 @@
     uint256 maxVariableBorrowRate = rateStrategy.getMaxVariableBorrowRate(tokenList.usdx);
     assertEq(
       uint256(
-<<<<<<< HEAD
         rateDataToSet.baseVariableBorrowRate +
           rateDataToSet.variableRateSlope1 +
           rateDataToSet.variableRateSlope2
       ) * 1e23,
       maxVariableBorrowRate
-=======
-        rateData.baseVariableBorrowRate + rateData.variableRateSlope1 + rateData.variableRateSlope2
+    );
+  }
+
+  function test_overflow_liquidity_rates() public {
+    vm.mockCall(
+      address(rateStrategy),
+      abi.encodeWithSelector(rateStrategy.calculateInterestRates.selector),
+      abi.encode(UINT256_MAX, 0)
+    );
+    vm.expectRevert(bytes("SafeCast: value doesn't fit in 128 bits"));
+    vm.prank(alice);
+    contracts.poolProxy.supply(tokenList.usdx, 1000e6, alice, 0);
+  }
+
+  function test_overflow_variable_rates() public {
+    vm.prank(carol);
+    contracts.poolProxy.supply(tokenList.usdx, 100_000e6, carol, 0);
+
+    vm.startPrank(alice);
+    contracts.poolProxy.supply(tokenList.wbtc, 1e8, alice, 0);
+
+    vm.mockCall(
+      address(rateStrategy),
+      abi.encodeWithSelector(rateStrategy.calculateInterestRates.selector),
+      abi.encode(0, UINT256_MAX)
+    );
+    vm.expectRevert(bytes("SafeCast: value doesn't fit in 128 bits"));
+    contracts.poolProxy.borrow(tokenList.usdx, 10e6, 2, 0, alice);
+    vm.stopPrank();
+  }
+
+  function test_new_SetReserveInterestRateParams_when_not_configurator(
+    IDefaultInterestRateStrategyV2.InterestRateData memory rateDataToSet
+  ) public {
+    _validateSetRateParams(rateDataToSet);
+
+    vm.expectRevert(bytes(Errors.CALLER_NOT_POOL_CONFIGURATOR));
+    rateStrategy.setInterestRateParams(tokenList.usdx, abi.encode(rateDataToSet));
+  }
+
+  function test_new_SetReserveInterestRateParams_override_method(
+    IDefaultInterestRateStrategyV2.InterestRateData memory rateDataToSet
+  ) public setRateParams(rateDataToSet, tokenList.usdx) {
+    assertEq(address(rateStrategy.ADDRESSES_PROVIDER()), report.poolAddressesProvider);
+    assertEq(
+      rateStrategy.getOptimalUsageRatio(tokenList.usdx),
+      uint256(rateDataToSet.optimalUsageRatio) * 1e23
+    );
+    assertEq(
+      rateStrategy.getVariableRateSlope1(tokenList.usdx),
+      uint256(rateDataToSet.variableRateSlope1) * 1e23
+    );
+    assertEq(
+      rateStrategy.getVariableRateSlope2(tokenList.usdx),
+      uint256(rateDataToSet.variableRateSlope2) * 1e23
+    );
+    assertEq(
+      rateStrategy.getBaseVariableBorrowRate(tokenList.usdx),
+      uint256(rateDataToSet.baseVariableBorrowRate) * 1e23
+    );
+    assertEq(
+      rateStrategy.getMaxVariableBorrowRate(tokenList.usdx),
+      uint256(
+        rateDataToSet.baseVariableBorrowRate +
+          rateDataToSet.variableRateSlope1 +
+          rateDataToSet.variableRateSlope2
       ) * 1e23
     );
   }
 
   function test_new_SetReserveInterestRateParams(
+    IDefaultInterestRateStrategyV2.InterestRateData memory rateDataToSet
+  ) public {
+    _validateSetRateParams(rateDataToSet);
+
+    vm.prank(report.poolConfiguratorProxy);
+    vm.expectEmit(true, false, false, true);
+    emit RateDataUpdate(
+      tokenList.usdx,
+      uint256(rateDataToSet.optimalUsageRatio),
+      uint256(rateDataToSet.baseVariableBorrowRate),
+      uint256(rateDataToSet.variableRateSlope1),
+      uint256(rateDataToSet.variableRateSlope2)
+    );
+    rateStrategy.setInterestRateParams(tokenList.usdx, abi.encode(rateDataToSet));
+
+    assertEq(address(rateStrategy.ADDRESSES_PROVIDER()), report.poolAddressesProvider);
+    assertEq(
+      rateStrategy.getOptimalUsageRatio(tokenList.usdx),
+      uint256(rateDataToSet.optimalUsageRatio) * 1e23
+    );
+    assertEq(
+      rateStrategy.getVariableRateSlope1(tokenList.usdx),
+      uint256(rateDataToSet.variableRateSlope1) * 1e23
+    );
+    assertEq(
+      rateStrategy.getVariableRateSlope2(tokenList.usdx),
+      uint256(rateDataToSet.variableRateSlope2) * 1e23
+    );
+    assertEq(
+      rateStrategy.getBaseVariableBorrowRate(tokenList.usdx),
+      uint256(rateDataToSet.baseVariableBorrowRate) * 1e23
+    );
+    assertEq(
+      rateStrategy.getMaxVariableBorrowRate(tokenList.usdx),
+      uint256(
+        rateDataToSet.baseVariableBorrowRate +
+          rateDataToSet.variableRateSlope1 +
+          rateDataToSet.variableRateSlope2
+      ) * 1e23
+    );
+  }
+
+  function test_reverts_SetReserveInterestRateParams_when_reserve_0(
+    IDefaultInterestRateStrategyV2.InterestRateData memory rateDataToSet
+  ) public {
+    vm.prank(report.poolConfiguratorProxy);
+    vm.expectRevert(bytes(Errors.ZERO_ADDRESS_NOT_VALID));
+    rateStrategy.setInterestRateParams(address(0), abi.encode(rateDataToSet));
+    // Override
+    vm.prank(report.poolConfiguratorProxy);
+    vm.expectRevert(bytes(Errors.ZERO_ADDRESS_NOT_VALID));
+    rateStrategy.setInterestRateParams(address(0), rateDataToSet);
+  }
+
+  function test_reverts_SetReserveInterestRateParams_when_gt_max_op(
+    IDefaultInterestRateStrategyV2.InterestRateData memory rateDataToSet
+  ) public {
+    vm.assume(rateDataToSet.optimalUsageRatio > rateStrategy.MAX_OPTIMAL_POINT());
+
+    vm.prank(report.poolConfiguratorProxy);
+    vm.expectRevert(bytes(Errors.INVALID_OPTIMAL_USAGE_RATIO));
+    rateStrategy.setInterestRateParams(tokenList.usdx, abi.encode(rateDataToSet));
+
+    // Override
+    vm.prank(report.poolConfiguratorProxy);
+    vm.expectRevert(bytes(Errors.INVALID_OPTIMAL_USAGE_RATIO));
+    rateStrategy.setInterestRateParams(tokenList.usdx, rateDataToSet);
+  }
+
+  function test_reverts_SetReserveInterestRateParams_when_lt_min_op(
+    IDefaultInterestRateStrategyV2.InterestRateData memory rateDataToSet
+  ) public {
+    vm.assume(rateDataToSet.optimalUsageRatio < rateStrategy.MIN_OPTIMAL_POINT());
+
+    vm.prank(report.poolConfiguratorProxy);
+    vm.expectRevert(bytes(Errors.INVALID_OPTIMAL_USAGE_RATIO));
+    rateStrategy.setInterestRateParams(tokenList.usdx, abi.encode(rateDataToSet));
+
+    // Override
+    vm.prank(report.poolConfiguratorProxy);
+    vm.expectRevert(bytes(Errors.INVALID_OPTIMAL_USAGE_RATIO));
+    rateStrategy.setInterestRateParams(tokenList.usdx, rateDataToSet);
+  }
+
+  function test_reverts_SetReserveInterestRateParams_when_gt_maxRate(
+    IDefaultInterestRateStrategyV2.InterestRateData memory rateDataToSet
+  ) public {
+    vm.assume(
+      rateDataToSet.optimalUsageRatio >= rateStrategy.MIN_OPTIMAL_POINT() &&
+        rateDataToSet.optimalUsageRatio <= rateStrategy.MAX_OPTIMAL_POINT()
+    );
+
+    vm.assume(rateDataToSet.variableRateSlope1 <= rateDataToSet.variableRateSlope2);
+    vm.assume(
+      uint256(rateDataToSet.baseVariableBorrowRate) +
+        uint256(rateDataToSet.variableRateSlope1) +
+        uint256(rateDataToSet.variableRateSlope2) >
+        rateStrategy.MAX_BORROW_RATE()
+    );
+
+    vm.prank(report.poolConfiguratorProxy);
+    vm.expectRevert(bytes(Errors.INVALID_MAX_RATE));
+    rateStrategy.setInterestRateParams(tokenList.usdx, abi.encode(rateDataToSet));
+
+    // Override
+    vm.prank(report.poolConfiguratorProxy);
+    vm.expectRevert(bytes(Errors.INVALID_MAX_RATE));
+    rateStrategy.setInterestRateParams(tokenList.usdx, rateDataToSet);
+  }
+
+  function test_reverts_SetReserveInterestRateParams_when_slope1_gt_slope2(
     uint16 optimalUsageRatio,
     uint32 baseVariableBorrowRate,
     uint32 variableRateSlope1,
@@ -78,11 +255,8 @@
       optimalUsageRatio >= rateStrategy.MIN_OPTIMAL_POINT() &&
         optimalUsageRatio <= rateStrategy.MAX_OPTIMAL_POINT()
     );
-    vm.assume(variableRateSlope1 <= variableRateSlope2);
-    vm.assume(
-      uint256(baseVariableBorrowRate) + uint256(variableRateSlope1) + uint256(variableRateSlope2) <=
-        rateStrategy.MAX_BORROW_RATE()
-    );
+
+    vm.assume(variableRateSlope1 > variableRateSlope2);
 
     IDefaultInterestRateStrategyV2.InterestRateData memory rateData = IDefaultInterestRateStrategyV2
       .InterestRateData({
@@ -93,807 +267,12 @@
       });
 
     vm.prank(report.poolConfiguratorProxy);
-    vm.expectEmit(true, false, false, true);
-    emit RateDataUpdate(
-      tokenList.usdx,
-      uint256(rateData.optimalUsageRatio),
-      uint256(rateData.baseVariableBorrowRate),
-      uint256(rateData.variableRateSlope1),
-      uint256(rateData.variableRateSlope2)
-    );
-    rateStrategy.setInterestRateParams(tokenList.usdx, abi.encode(rateData));
-
-    assertEq(address(rateStrategy.ADDRESSES_PROVIDER()), report.poolAddressesProvider);
-    assertEq(
-      rateStrategy.getOptimalUsageRatio(tokenList.usdx),
-      uint256(rateData.optimalUsageRatio) * 1e23
-    );
-    assertEq(
-      rateStrategy.getVariableRateSlope1(tokenList.usdx),
-      uint256(rateData.variableRateSlope1) * 1e23
-    );
-    assertEq(
-      rateStrategy.getVariableRateSlope2(tokenList.usdx),
-      uint256(rateData.variableRateSlope2) * 1e23
-    );
-    assertEq(
-      rateStrategy.getBaseVariableBorrowRate(tokenList.usdx),
-      uint256(rateData.baseVariableBorrowRate) * 1e23
-    );
-    assertEq(
-      rateStrategy.getMaxVariableBorrowRate(tokenList.usdx),
-      uint256(
-        rateData.baseVariableBorrowRate + rateData.variableRateSlope1 + rateData.variableRateSlope2
-      ) * 1e23
-    );
-  }
-
-  function test_reverts_SetReserveInterestRateParams_when_reserve_0(
-    uint16 optimalUsageRatio,
-    uint32 baseVariableBorrowRate,
-    uint32 variableRateSlope1,
-    uint32 variableRateSlope2
-  ) public {
-    IDefaultInterestRateStrategyV2.InterestRateData memory rateData = IDefaultInterestRateStrategyV2
-      .InterestRateData({
-        optimalUsageRatio: optimalUsageRatio,
-        baseVariableBorrowRate: baseVariableBorrowRate,
-        variableRateSlope1: variableRateSlope1,
-        variableRateSlope2: variableRateSlope2
-      });
-
-    vm.prank(report.poolConfiguratorProxy);
-
-    vm.expectRevert(bytes(Errors.ZERO_ADDRESS_NOT_VALID));
-    rateStrategy.setInterestRateParams(address(0), abi.encode(rateData));
-  }
-
-  function test_reverts_SetReserveInterestRateParams_when_reserve_0_override_method(
-    uint16 optimalUsageRatio,
-    uint32 baseVariableBorrowRate,
-    uint32 variableRateSlope1,
-    uint32 variableRateSlope2
-  ) public {
-    IDefaultInterestRateStrategyV2.InterestRateData memory rateData = IDefaultInterestRateStrategyV2
-      .InterestRateData({
-        optimalUsageRatio: optimalUsageRatio,
-        baseVariableBorrowRate: baseVariableBorrowRate,
-        variableRateSlope1: variableRateSlope1,
-        variableRateSlope2: variableRateSlope2
-      });
-
-    vm.prank(report.poolConfiguratorProxy);
-
-    vm.expectRevert(bytes(Errors.ZERO_ADDRESS_NOT_VALID));
-    rateStrategy.setInterestRateParams(address(0), rateData);
-  }
-
-  function test_reverts_SetReserveInterestRateParams_when_gt_max_op(
-    uint16 optimalUsageRatio,
-    uint32 baseVariableBorrowRate,
-    uint32 variableRateSlope1,
-    uint32 variableRateSlope2
-  ) public {
-    vm.assume(optimalUsageRatio > rateStrategy.MAX_OPTIMAL_POINT());
-
-    IDefaultInterestRateStrategyV2.InterestRateData memory rateData = IDefaultInterestRateStrategyV2
-      .InterestRateData({
-        optimalUsageRatio: optimalUsageRatio,
-        baseVariableBorrowRate: baseVariableBorrowRate,
-        variableRateSlope1: variableRateSlope1,
-        variableRateSlope2: variableRateSlope2
-      });
-
-    vm.prank(report.poolConfiguratorProxy);
-
-    vm.expectRevert(bytes(Errors.INVALID_OPTIMAL_USAGE_RATIO));
-    rateStrategy.setInterestRateParams(tokenList.usdx, abi.encode(rateData));
-  }
-
-  function test_reverts_SetReserveInterestRateParams_when_gt_max_op_override_method(
-    uint16 optimalUsageRatio,
-    uint32 baseVariableBorrowRate,
-    uint32 variableRateSlope1,
-    uint32 variableRateSlope2
-  ) public {
-    vm.assume(optimalUsageRatio > rateStrategy.MAX_OPTIMAL_POINT());
-
-    //<<<<<<< HEAD
-    IDefaultInterestRateStrategyV2.InterestRateData memory rateData = IDefaultInterestRateStrategyV2
-      .InterestRateData({
-        optimalUsageRatio: optimalUsageRatio,
-        baseVariableBorrowRate: baseVariableBorrowRate,
-        variableRateSlope1: variableRateSlope1,
-        variableRateSlope2: variableRateSlope2
-      });
-    //=======
-    //    DataTypes.CalculateInterestRatesParams memory input = DataTypes.CalculateInterestRatesParams({
-    //      unbacked: 0,
-    //      liquidityAdded: 0,
-    //      liquidityTaken: 0,
-    //      totalStableDebt: 0,
-    //      totalVariableDebt: 0,
-    //      averageStableBorrowRate: 0,
-    //      reserveFactor: reserveFactor,
-    //      reserve: tokenList.usdx,
-    //      usingVirtualBalance: true,
-    //      virtualUnderlyingBalance: 0
-    //    });
-    //>>>>>>> 44cf8077687ba552e6cbcbba7c7cdbbb4c68e34f
-
-    vm.prank(report.poolConfiguratorProxy);
-
-    vm.expectRevert(bytes(Errors.INVALID_OPTIMAL_USAGE_RATIO));
-    rateStrategy.setInterestRateParams(tokenList.usdx, rateData);
-  }
-
-  function test_reverts_SetReserveInterestRateParams_when_lt_min_op(
-    uint16 optimalUsageRatio,
-    uint32 baseVariableBorrowRate,
-    uint32 variableRateSlope1,
-    uint32 variableRateSlope2
-  ) public {
-    vm.assume(optimalUsageRatio < rateStrategy.MIN_OPTIMAL_POINT());
-
-    IDefaultInterestRateStrategyV2.InterestRateData memory rateData = IDefaultInterestRateStrategyV2
-      .InterestRateData({
-        optimalUsageRatio: optimalUsageRatio,
-        baseVariableBorrowRate: baseVariableBorrowRate,
-        variableRateSlope1: variableRateSlope1,
-        variableRateSlope2: variableRateSlope2
-      });
-
-    vm.prank(report.poolConfiguratorProxy);
-
-    vm.expectRevert(bytes(Errors.INVALID_OPTIMAL_USAGE_RATIO));
-    rateStrategy.setInterestRateParams(tokenList.usdx, abi.encode(rateData));
-  }
-
-  function test_reverts_SetReserveInterestRateParams_when_lt_min_op_override_method(
-    uint16 optimalUsageRatio,
-    uint32 baseVariableBorrowRate,
-    uint32 variableRateSlope1,
-    uint32 variableRateSlope2
-  ) public {
-    vm.assume(optimalUsageRatio < rateStrategy.MIN_OPTIMAL_POINT());
-
-    IDefaultInterestRateStrategyV2.InterestRateData memory rateData = IDefaultInterestRateStrategyV2
-      .InterestRateData({
-        optimalUsageRatio: optimalUsageRatio,
-        baseVariableBorrowRate: baseVariableBorrowRate,
-        variableRateSlope1: variableRateSlope1,
-        variableRateSlope2: variableRateSlope2
-      });
-
-    vm.prank(report.poolConfiguratorProxy);
-
-    vm.expectRevert(bytes(Errors.INVALID_OPTIMAL_USAGE_RATIO));
-    rateStrategy.setInterestRateParams(tokenList.usdx, rateData);
-  }
-
-  function test_reverts_SetReserveInterestRateParams_when_gt_maxRate(
-    uint16 optimalUsageRatio,
-    uint32 baseVariableBorrowRate,
-    uint32 variableRateSlope1,
-    uint32 variableRateSlope2
-  ) public {
-    vm.assume(
-      optimalUsageRatio >= rateStrategy.MIN_OPTIMAL_POINT() &&
-        optimalUsageRatio <= rateStrategy.MAX_OPTIMAL_POINT()
-    );
-
-    vm.assume(variableRateSlope1 <= variableRateSlope2);
-    vm.assume(
-      uint256(baseVariableBorrowRate) + uint256(variableRateSlope1) + uint256(variableRateSlope2) >
-        rateStrategy.MAX_BORROW_RATE()
-    );
-
-    IDefaultInterestRateStrategyV2.InterestRateData memory rateData = IDefaultInterestRateStrategyV2
-      .InterestRateData({
-        optimalUsageRatio: optimalUsageRatio,
-        baseVariableBorrowRate: baseVariableBorrowRate,
-        variableRateSlope1: variableRateSlope1,
-        variableRateSlope2: variableRateSlope2
-      });
-
-    vm.prank(report.poolConfiguratorProxy);
-
-    vm.expectRevert(bytes(Errors.INVALID_MAX_RATE));
-    rateStrategy.setInterestRateParams(tokenList.usdx, abi.encode(rateData));
-  }
-
-  function test_reverts_SetReserveInterestRateParams_when_gt_maxRate_override_method(
-    uint16 optimalUsageRatio,
-    uint32 baseVariableBorrowRate,
-    uint32 variableRateSlope1,
-    uint32 variableRateSlope2
-  ) public {
-    vm.assume(
-      optimalUsageRatio >= rateStrategy.MIN_OPTIMAL_POINT() &&
-        optimalUsageRatio <= rateStrategy.MAX_OPTIMAL_POINT()
-    );
-
-    vm.assume(variableRateSlope1 <= variableRateSlope2);
-    vm.assume(
-      uint256(baseVariableBorrowRate) + uint256(variableRateSlope1) + uint256(variableRateSlope2) >
-        rateStrategy.MAX_BORROW_RATE()
-    );
-
-    IDefaultInterestRateStrategyV2.InterestRateData memory rateData = IDefaultInterestRateStrategyV2
-      .InterestRateData({
-        optimalUsageRatio: optimalUsageRatio,
-        baseVariableBorrowRate: baseVariableBorrowRate,
-        variableRateSlope1: variableRateSlope1,
-        variableRateSlope2: variableRateSlope2
-      });
-
-    vm.prank(report.poolConfiguratorProxy);
-
-    vm.expectRevert(bytes(Errors.INVALID_MAX_RATE));
-    rateStrategy.setInterestRateParams(tokenList.usdx, rateData);
-  }
-
-  function test_reverts_SetReserveInterestRateParams_when_slope1_gt_slope2(
-    uint16 optimalUsageRatio,
-    uint32 baseVariableBorrowRate,
-    uint32 variableRateSlope1,
-    uint32 variableRateSlope2
-  ) public {
-    vm.assume(
-      optimalUsageRatio >= rateStrategy.MIN_OPTIMAL_POINT() &&
-        optimalUsageRatio <= rateStrategy.MAX_OPTIMAL_POINT()
-    );
-
-    vm.assume(variableRateSlope1 > variableRateSlope2);
-
-    IDefaultInterestRateStrategyV2.InterestRateData memory rateData = IDefaultInterestRateStrategyV2
-      .InterestRateData({
-        optimalUsageRatio: optimalUsageRatio,
-        baseVariableBorrowRate: baseVariableBorrowRate,
-        variableRateSlope1: variableRateSlope1,
-        variableRateSlope2: variableRateSlope2
-      });
-
-    vm.prank(report.poolConfiguratorProxy);
-
     vm.expectRevert(bytes(Errors.SLOPE_2_MUST_BE_GTE_SLOPE_1));
     rateStrategy.setInterestRateParams(tokenList.usdx, abi.encode(rateData));
-  }
-
-  function test_reverts_SetReserveInterestRateParams_when_slope1_gt_slope2_override_method(
-    uint16 optimalUsageRatio,
-    uint32 baseVariableBorrowRate,
-    uint32 variableRateSlope1,
-    uint32 variableRateSlope2
-  ) public {
-    vm.assume(
-      optimalUsageRatio >= rateStrategy.MIN_OPTIMAL_POINT() &&
-        optimalUsageRatio <= rateStrategy.MAX_OPTIMAL_POINT()
-    );
-
-    vm.assume(variableRateSlope1 > variableRateSlope2);
-
-    IDefaultInterestRateStrategyV2.InterestRateData memory rateData = IDefaultInterestRateStrategyV2
-      .InterestRateData({
-        optimalUsageRatio: optimalUsageRatio,
-        baseVariableBorrowRate: baseVariableBorrowRate,
-        variableRateSlope1: variableRateSlope1,
-        variableRateSlope2: variableRateSlope2
-      });
-
-    vm.prank(report.poolConfiguratorProxy);
-
+
+    // Override
+    vm.prank(report.poolConfiguratorProxy);
     vm.expectRevert(bytes(Errors.SLOPE_2_MUST_BE_GTE_SLOPE_1));
     rateStrategy.setInterestRateParams(tokenList.usdx, abi.encode(rateData));
   }
-
-  //----------------------------------------------------------------------------------------------------
-  //                         Test Calculate Rates with specific conditions
-  //----------------------------------------------------------------------------------------------------
-  function test_calculate_rates_80_percent_usage()
-    public
-    setRateParams(uint16(80_00), uint32(1_00), uint32(4_00), uint32(60_00), tokenList.usdx)
-  {
-    DataTypes.CalculateInterestRatesParams memory input = DataTypes.CalculateInterestRatesParams({
-      unbacked: 0,
-      liquidityAdded: 0,
-      liquidityTaken: 0,
-      totalStableDebt: 0,
-      totalVariableDebt: 800000000000000000,
-      averageStableBorrowRate: 0,
-      reserveFactor: reserveFactor,
-      reserve: tokenList.usdx,
-      usingVirtualBalance: true,
-      virtualUnderlyingBalance: 200000000000000000
-    });
-    (
-      params.currentLiquidityRate,
-      params.currentStableBorrowRate,
-      params.currentVariableBorrowRate
-    ) = rateStrategy.calculateInterestRates(input);
-
-    uint256 expectedVariableRate = rateStrategy.getBaseVariableBorrowRate(tokenList.usdx) +
-      rateStrategy.getVariableRateSlope1(tokenList.usdx);
-
-    assertEq(
-      params.currentLiquidityRate,
-      expectedVariableRate.percentMul(8000).percentMul(100_00 - input.reserveFactor),
-      'Invalid liquidity rate'
-    );
-    assertEq(params.currentStableBorrowRate, 0);
-    assertEq(params.currentVariableBorrowRate, expectedVariableRate, 'Invalid variable rate');
-  }
-
-  function test_calculate_rates_100_percent_usage()
-    public
-    setRateParams(uint16(80_00), uint32(1_00), uint32(4_00), uint32(60_00), tokenList.usdx)
-  {
-    DataTypes.CalculateInterestRatesParams memory input = DataTypes.CalculateInterestRatesParams({
-      unbacked: 0,
-      liquidityAdded: 0,
-      liquidityTaken: 0,
-      totalStableDebt: 0,
-      totalVariableDebt: 1000000000000000000,
-      averageStableBorrowRate: 0,
-      reserveFactor: reserveFactor,
-      reserve: tokenList.usdx,
-      usingVirtualBalance: true,
-      virtualUnderlyingBalance: 0
-    });
-
-    (
-      uint256 currentLiquidityRate,
-      uint256 currentStableBorrowRate,
-      uint256 currentVariableBorrowRate
-    ) = rateStrategy.calculateInterestRates(input);
-
-    uint256 expectedVariableRate = rateStrategy.getBaseVariableBorrowRate(tokenList.usdx) +
-      rateStrategy.getVariableRateSlope1(tokenList.usdx) +
-      rateStrategy.getVariableRateSlope2(tokenList.usdx);
-
-    assertEq(
-      currentLiquidityRate,
-      expectedVariableRate.percentMul(100_00 - input.reserveFactor),
-      'Invalid liquidity rate'
-    );
-    assertEq(currentStableBorrowRate, 0);
-    assertEq(currentVariableBorrowRate, expectedVariableRate, 'Invalid variable rate');
-  }
-
-  function test_calculate_rates_100_percent_usage_50_percent_stable_debt_50_percent_variable_debt_10_percent_avg_stable_rate()
-    public
-    setRateParams(uint16(80_00), uint32(1_00), uint32(4_00), uint32(60_00), tokenList.usdx)
-  {
-    DataTypes.CalculateInterestRatesParams memory input = DataTypes.CalculateInterestRatesParams({
-      unbacked: 0,
-      liquidityAdded: 0,
-      liquidityTaken: 0,
-      totalStableDebt: 400000000000000000,
-      totalVariableDebt: 400000000000000000,
-      averageStableBorrowRate: 100000000000000000000000000,
-      reserveFactor: reserveFactor,
-      reserve: tokenList.usdx,
-      usingVirtualBalance: true,
-      virtualUnderlyingBalance: 0
-    });
-
-    (
-      uint256 currentLiquidityRate,
-      uint256 currentStableBorrowRate,
-      uint256 currentVariableBorrowRate
-    ) = rateStrategy.calculateInterestRates(input);
-
-    uint256 expectedVariableRate = rateStrategy.getBaseVariableBorrowRate(tokenList.usdx) +
-      rateStrategy.getVariableRateSlope1(tokenList.usdx) +
-      rateStrategy.getVariableRateSlope2(tokenList.usdx);
-
-    uint256 expectedLiquidityRate = ((currentVariableBorrowRate + 1e26) / 2).percentMul(
-      100_00 - input.reserveFactor
-    );
-
-    assertEq(currentVariableBorrowRate, expectedVariableRate, 'Invalid variable  rate');
-    assertEq(currentStableBorrowRate, 0);
-
-    assertEq(currentLiquidityRate, expectedLiquidityRate, 'Invalid liquidity rate');
-  }
-
-  function test_calculate_rates_80_percent_usage_and_50_percent_supply_usage_due_minted_tokens()
-    public
-    setRateParams(uint16(80_00), uint32(1_00), uint32(4_00), uint32(60_00), tokenList.usdx)
-  {
-    DataTypes.CalculateInterestRatesParams memory input = DataTypes.CalculateInterestRatesParams({
-      unbacked: 600000000000000000,
-      liquidityAdded: 0,
-      liquidityTaken: 0,
-      totalStableDebt: 0,
-      totalVariableDebt: 800000000000000000,
-      averageStableBorrowRate: 0,
-      reserveFactor: reserveFactor,
-      reserve: tokenList.usdx,
-      usingVirtualBalance: true,
-      virtualUnderlyingBalance: 200000000000000000
-    });
-
-    (
-      uint256 currentLiquidityRate,
-      uint256 currentStableBorrowRate,
-      uint256 currentVariableBorrowRate
-    ) = rateStrategy.calculateInterestRates(input);
-
-    uint256 expectedVariableRate = rateStrategy.getBaseVariableBorrowRate(tokenList.usdx) +
-      rateStrategy.getVariableRateSlope1(tokenList.usdx);
-
-    assertEq(
-      currentLiquidityRate,
-      expectedVariableRate.percentMul(5000).percentMul(100_00 - input.reserveFactor),
-      'Invalid liquidity rate'
-    );
-
-    assertEq(currentStableBorrowRate, 0);
-    assertEq(currentVariableBorrowRate, expectedVariableRate, 'Invalid variable rate');
-  }
-
-  function test_calculate_rates_80_percent_usage_and_80_bps_supply_usage_due_minted_tokens()
-    public
-    setRateParams(uint16(80_00), uint32(1_00), uint32(4_00), uint32(60_00), tokenList.usdx)
-  {
-    DataTypes.CalculateInterestRatesParams memory input = DataTypes.CalculateInterestRatesParams({
-      unbacked: 800000000000000000 * 124 - 200000000000000000,
-      liquidityAdded: 0,
-      liquidityTaken: 0,
-      totalStableDebt: 0,
-      totalVariableDebt: 800000000000000000,
-      averageStableBorrowRate: 0,
-      reserveFactor: reserveFactor,
-      reserve: tokenList.usdx,
-      usingVirtualBalance: true,
-      virtualUnderlyingBalance: 200000000000000000
-    });
-
-    (
-      uint256 currentLiquidityRate,
-      uint256 currentStableBorrowRate,
-      uint256 currentVariableBorrowRate
-    ) = rateStrategy.calculateInterestRates(input);
-
-    uint256 expectedVariableRate = rateStrategy.getBaseVariableBorrowRate(tokenList.usdx) +
-      rateStrategy.getVariableRateSlope1(tokenList.usdx);
-
-    assertEq(
-      currentLiquidityRate,
-      expectedVariableRate.percentMul(80).percentMul(100_00 - input.reserveFactor),
-      'Invalid liquidity rate'
-    );
-
-    assertEq(currentStableBorrowRate, 0);
-    assertEq(currentVariableBorrowRate, expectedVariableRate, 'Invalid variable rate');
-  }
-
-  function test_calculate_rates_80_bps_usage()
-    public
-    setRateParams(uint16(80_00), uint32(1_00), uint32(4_00), uint32(60_00), tokenList.usdx)
-  {
-    DataTypes.CalculateInterestRatesParams memory input = DataTypes.CalculateInterestRatesParams({
-      unbacked: 0,
-      liquidityAdded: 0,
-      liquidityTaken: 0,
-      totalStableDebt: 0,
-      totalVariableDebt: 80000000000000000000,
-      averageStableBorrowRate: 0,
-      reserveFactor: reserveFactor,
-      reserve: tokenList.usdx,
-      usingVirtualBalance: true,
-      virtualUnderlyingBalance: 9920000000000000000000
-    });
-    (
-      uint256 currentLiquidityRate,
-      uint256 currentStableBorrowRate,
-      uint256 currentVariableBorrowRate
-    ) = rateStrategy.calculateInterestRates(input);
-
-    uint256 usageRatio = _bpsToRay(80);
-    uint256 expectedVariableRate = rateStrategy.getBaseVariableBorrowRate(tokenList.usdx) +
-      rateStrategy.getVariableRateSlope1(tokenList.usdx).rayMul(
-        usageRatio.rayDiv(rateStrategy.getOptimalUsageRatio(tokenList.usdx))
-      );
-    assertEq(
-      currentLiquidityRate,
-      expectedVariableRate.percentMul(80).percentMul(100_00 - input.reserveFactor),
-      'Invalid liquidity rate'
-    );
-    assertEq(currentStableBorrowRate, 0);
-    assertEq(currentVariableBorrowRate, expectedVariableRate, 'Invalid variable rate');
-  }
-
-  function test_fuzz_calculate_rates_80_percent_usage_added_and_virtual_equal(
-    uint256 virtualBalanceAmount
-  ) public view {
-    vm.assume(virtualBalanceAmount <= 200000000000000000);
-    uint256 liquidityAddedAmount = 200000000000000000 - virtualBalanceAmount;
-
-    // First, calculate using only virtual balance
-    DataTypes.CalculateInterestRatesParams memory input = DataTypes.CalculateInterestRatesParams({
-      reserve: tokenList.usdx,
-      unbacked: 0,
-      liquidityAdded: 0,
-      liquidityTaken: 0,
-      totalStableDebt: 0,
-      totalVariableDebt: 800000000000000000,
-      averageStableBorrowRate: 0,
-      reserveFactor: reserveFactor,
-      usingVirtualBalance: true,
-      virtualUnderlyingBalance: 200000000000000000
-    });
-
-    (
-      uint256 currentLiquidityRateOne,
-      uint256 currentStableBorrowRateOne,
-      uint256 currentVariableBorrowRateOne
-    ) = rateStrategy.calculateInterestRates(input);
-
-    // Second, calculate using the fuzzed values, totaling the same utilization
-    input = DataTypes.CalculateInterestRatesParams({
-      reserve: tokenList.usdx,
-      unbacked: 0,
-      liquidityAdded: liquidityAddedAmount,
-      liquidityTaken: 0,
-      totalStableDebt: 0,
-      totalVariableDebt: 800000000000000000,
-      averageStableBorrowRate: 0,
-      reserveFactor: reserveFactor,
-      usingVirtualBalance: true,
-      virtualUnderlyingBalance: virtualBalanceAmount
-    });
-
-    (
-      uint256 currentLiquidityRateTwo,
-      uint256 currentStableBorrowRateTwo,
-      uint256 currentVariableBorrowRateTwo
-    ) = rateStrategy.calculateInterestRates(input);
-
-    assertEq(currentLiquidityRateOne, currentLiquidityRateTwo, 'Invalid liquidity rate');
-
-    assertEq(currentStableBorrowRateOne, currentStableBorrowRateTwo, 'Invalid stable rate');
-
-    assertEq(currentVariableBorrowRateOne, currentVariableBorrowRateTwo, 'Invalid variable rate');
-
-    uint256 expectedVariableRate = rateStrategy.getBaseVariableBorrowRate(tokenList.usdx) +
-      rateStrategy.getVariableRateSlope1(tokenList.usdx);
-
-    assertEq(
-      currentLiquidityRateTwo,
-      expectedVariableRate.percentMul(8000).percentMul(100_00 - input.reserveFactor),
-      'Invalid liquidity rate'
-    );
-
-    assertEq(currentVariableBorrowRateTwo, expectedVariableRate, 'Invalid variable rate');
-  }
-
-  //----------------------------------------------------------------------------------------------------
-  //                         Test Calculate Rates with FUZZING
-  //----------------------------------------------------------------------------------------------------
-  function test_calculate_rates_empty_reserve(
-    uint16 optimalUsageRatio,
-    uint32 baseVariableBorrowRate,
-    uint32 variableRateSlope1,
-    uint32 variableRateSlope2
-  )
-    public
-    setRateParams(
-      optimalUsageRatio,
-      baseVariableBorrowRate,
-      variableRateSlope1,
-      variableRateSlope2,
-      tokenList.usdx
-    )
-  {
-    DataTypes.CalculateInterestRatesParams memory input = DataTypes.CalculateInterestRatesParams({
-      unbacked: 0,
-      liquidityAdded: 0,
-      liquidityTaken: 0,
-      totalStableDebt: 0,
-      totalVariableDebt: 0,
-      averageStableBorrowRate: 0,
-      reserveFactor: reserveFactor,
-      reserve: tokenList.usdx,
-      usingVirtualBalance: true,
-      virtualUnderlyingBalance: 0
-    });
-
-    (
-      uint256 currentLiquidityRate,
-      uint256 currentStableBorrowRate,
-      uint256 currentVariableBorrowRate
-    ) = rateStrategy.calculateInterestRates(input);
-
-    assertEq(currentLiquidityRate, 0);
-    assertEq(currentStableBorrowRate, 0);
-    assertEq(currentVariableBorrowRate, rateStrategy.getBaseVariableBorrowRate(tokenList.usdx));
-  }
-
-  function test_calculate_rates_when_not_using_virtual_valance(
-    uint16 optimalUsageRatio,
-    uint256 availableLiquidity,
-    uint32 baseVariableBorrowRate,
-    uint32 variableRateSlope1,
-    uint32 variableRateSlope2,
-    uint256 virtualBalanceAmount
-  )
-    public
-    setRateParams(
-      optimalUsageRatio,
-      baseVariableBorrowRate,
-      variableRateSlope1,
-      variableRateSlope2,
-      tokenList.usdx
-    )
-  {
-    DataTypes.CalculateInterestRatesParams memory input = DataTypes.CalculateInterestRatesParams({
-      unbacked: 0,
-      liquidityAdded: availableLiquidity,
-      liquidityTaken: 0,
-      totalStableDebt: 0,
-      totalVariableDebt: 0,
-      averageStableBorrowRate: 0,
-      reserveFactor: reserveFactor,
-      reserve: tokenList.usdx,
-      usingVirtualBalance: false,
-      virtualUnderlyingBalance: virtualBalanceAmount
-    });
-    (
-      params.currentLiquidityRate,
-      params.currentStableBorrowRate,
-      params.currentVariableBorrowRate
-    ) = rateStrategy.calculateInterestRates(input);
-
-    assertEq(params.currentLiquidityRate, 0, 'Invalid liquidity rate');
-    assertEq(params.currentStableBorrowRate, 0);
-    assertEq(
-      params.currentVariableBorrowRate,
-      rateStrategy.getBaseVariableBorrowRate(tokenList.usdx),
-      'Invalid variable rate'
-    );
-  }
-
-  function test_calculate_rates_when_total_debt_0(
-    uint16 optimalUsageRatio,
-    uint256 availableLiquidity,
-    uint32 baseVariableBorrowRate,
-    uint32 variableRateSlope1,
-    uint32 variableRateSlope2,
-    uint256 virtualBalanceAmount
-  )
-    public
-    setRateParams(
-      optimalUsageRatio,
-      baseVariableBorrowRate,
-      variableRateSlope1,
-      variableRateSlope2,
-      tokenList.usdx
-    )
-  {
-    DataTypes.CalculateInterestRatesParams memory input = DataTypes.CalculateInterestRatesParams({
-      unbacked: 0,
-      liquidityAdded: availableLiquidity,
-      liquidityTaken: 0,
-      totalStableDebt: 0,
-      totalVariableDebt: 0,
-      averageStableBorrowRate: 0,
-      reserveFactor: reserveFactor,
-      reserve: tokenList.usdx,
-      usingVirtualBalance: true,
-      virtualUnderlyingBalance: virtualBalanceAmount
-    });
-    (
-      params.currentLiquidityRate,
-      params.currentStableBorrowRate,
-      params.currentVariableBorrowRate
-    ) = rateStrategy.calculateInterestRates(input);
-
-    assertEq(params.currentLiquidityRate, 0, 'Invalid liquidity rate');
-    assertEq(params.currentStableBorrowRate, 0);
-    assertEq(
-      params.currentVariableBorrowRate,
-      rateStrategy.getBaseVariableBorrowRate(tokenList.usdx),
-      'Invalid variable rate'
-    );
-  }
-
-  function test_calculate_rates_below_op_usage(
-    uint16 optimalUsageRatio,
-    uint256 totalDebt,
-    uint256 availableLiquidity,
-    uint32 baseVariableBorrowRate,
-    uint32 variableRateSlope1,
-    uint32 variableRateSlope2,
-    uint256 virtualBalanceAmount
-  ) public {
-    _setRateParams(
-      optimalUsageRatio,
-      baseVariableBorrowRate,
-      variableRateSlope1,
-      variableRateSlope2,
-      tokenList.usdx
-    );
-    vm.assume(totalDebt > 0);
-    vm.assume(totalDebt < availableLiquidity && availableLiquidity < 1e28);
-    vm.assume(virtualBalanceAmount < 1e28);
-    uint256 availableLiquidityPlusDebt = totalDebt + availableLiquidity + virtualBalanceAmount;
-    borrowUsageRatio = totalDebt.rayDiv(availableLiquidityPlusDebt);
-    vm.assume(borrowUsageRatio < (uint256(optimalUsageRatio) * 1e23));
-
-    DataTypes.CalculateInterestRatesParams memory input = DataTypes.CalculateInterestRatesParams({
-      unbacked: 0,
-      liquidityAdded: availableLiquidity,
-      liquidityTaken: 0,
-      totalStableDebt: 0,
-      totalVariableDebt: totalDebt,
-      averageStableBorrowRate: 0,
-      reserveFactor: reserveFactor,
-      reserve: tokenList.usdx,
-      usingVirtualBalance: true,
-      virtualUnderlyingBalance: virtualBalanceAmount
-    });
-
-    (
-      params.currentLiquidityRate,
-      params.currentStableBorrowRate,
-      params.currentVariableBorrowRate
-    ) = rateStrategy.calculateInterestRates(input);
-
-    uint256 expectedVariableRate = rateStrategy.getBaseVariableBorrowRate(tokenList.usdx) +
-      rateStrategy.getVariableRateSlope1(tokenList.usdx).rayMul(
-        borrowUsageRatio.rayDiv(rateStrategy.getOptimalUsageRatio(tokenList.usdx))
-      );
-
-    assertApproxEqAbs(
-      params.currentVariableBorrowRate,
-      expectedVariableRate,
-      100,
-      'Invalid variable rate'
-    );
-    assertEq(params.currentStableBorrowRate, 0);
-
-    assertApproxEqAbs(
-      params.currentLiquidityRate,
-      (
-        input.totalVariableDebt.wadToRay().rayMul(expectedVariableRate).rayDiv(
-          input.totalVariableDebt.wadToRay()
-        )
-      ).rayMul(input.totalVariableDebt.rayDiv(availableLiquidityPlusDebt)).percentMul(
-          100_00 - input.reserveFactor
-        ),
-      100,
-      'Invalid liquidity rate'
->>>>>>> 35342e49
-    );
-  }
-
-  function test_overflow_liquidity_rates() public {
-    vm.mockCall(
-      address(rateStrategy),
-      abi.encodeWithSelector(rateStrategy.calculateInterestRates.selector),
-      abi.encode(UINT256_MAX, 0)
-    );
-    vm.expectRevert(bytes("SafeCast: value doesn't fit in 128 bits"));
-    vm.prank(alice);
-    contracts.poolProxy.supply(tokenList.usdx, 1000e6, alice, 0);
-  }
-
-  function test_overflow_variable_rates() public {
-    vm.prank(carol);
-    contracts.poolProxy.supply(tokenList.usdx, 100_000e6, carol, 0);
-
-    vm.startPrank(alice);
-    contracts.poolProxy.supply(tokenList.wbtc, 1e8, alice, 0);
-
-    vm.mockCall(
-      address(rateStrategy),
-      abi.encodeWithSelector(rateStrategy.calculateInterestRates.selector),
-      abi.encode(0, UINT256_MAX)
-    );
-    vm.expectRevert(bytes("SafeCast: value doesn't fit in 128 bits"));
-    contracts.poolProxy.borrow(tokenList.usdx, 10e6, 2, 0, alice);
-    vm.stopPrank();
-  }
 }