// SPDX-License-Identifier: BUSL-1.1
pragma solidity ^0.8.10;

import {IERC20} from '../../../dependencies/openzeppelin/contracts//IERC20.sol';
import {GPv2SafeERC20} from '../../../dependencies/gnosis/contracts/GPv2SafeERC20.sol';
import {PercentageMath} from '../../libraries/math/PercentageMath.sol';
import {WadRayMath} from '../../libraries/math/WadRayMath.sol';
import {DataTypes} from '../../libraries/types/DataTypes.sol';
import {ReserveLogic} from './ReserveLogic.sol';
import {ValidationLogic} from './ValidationLogic.sol';
import {GenericLogic} from './GenericLogic.sol';
import {IsolationModeLogic} from './IsolationModeLogic.sol';
import {EModeLogic} from './EModeLogic.sol';
import {UserConfiguration} from '../../libraries/configuration/UserConfiguration.sol';
import {ReserveConfiguration} from '../../libraries/configuration/ReserveConfiguration.sol';
import {EModeConfiguration} from '../../libraries/configuration/EModeConfiguration.sol';
import {IAToken} from '../../../interfaces/IAToken.sol';
import {IVariableDebtToken} from '../../../interfaces/IVariableDebtToken.sol';
import {IPriceOracleGetter} from '../../../interfaces/IPriceOracleGetter.sol';
import {SafeCast} from '../../../dependencies/openzeppelin/contracts/SafeCast.sol';
import {Errors} from '../helpers/Errors.sol';

/**
 * @title LiquidationLogic library
 * @author Aave
 * @notice Implements actions involving management of collateral in the protocol, the main one being the liquidations
 */
library LiquidationLogic {
  using WadRayMath for uint256;
  using PercentageMath for uint256;
  using ReserveLogic for DataTypes.ReserveCache;
  using ReserveLogic for DataTypes.ReserveData;
  using UserConfiguration for DataTypes.UserConfigurationMap;
  using ReserveConfiguration for DataTypes.ReserveConfigurationMap;
  using GPv2SafeERC20 for IERC20;
  using SafeCast for uint256;

  // See `IPool` for descriptions
  event ReserveUsedAsCollateralEnabled(address indexed reserve, address indexed user);
  event ReserveUsedAsCollateralDisabled(address indexed reserve, address indexed user);
  event DeficitCreated(address indexed user, address indexed debtAsset, uint256 amount);
  event LiquidationCall(
    address indexed collateralAsset,
    address indexed debtAsset,
    address indexed user,
    uint256 debtToCover,
    uint256 liquidatedCollateralAmount,
    address liquidator,
    bool receiveAToken
  );

  /**
   * @dev Default percentage of borrower's debt to be repaid in a liquidation.
   * @dev Percentage applied when the users health factor is above `CLOSE_FACTOR_HF_THRESHOLD`
   * Expressed in bps, a value of 0.5e4 results in 50.00%
   */
  uint256 internal constant DEFAULT_LIQUIDATION_CLOSE_FACTOR = 0.5e4;

  /**
   * @dev This constant represents the upper bound on the health factor, below(inclusive) which the full amount of debt becomes liquidatable.
   * A value of 0.95e18 results in 0.95
   */
  uint256 public constant CLOSE_FACTOR_HF_THRESHOLD = 0.95e18;

  /**
   * @dev This constant represents a base value threshold.
   * If the total collateral or debt on a position is below this threshold, the close factor is raised to 100%.
   * @notice The default value assumes that the basePrice is usd denominated by 8 decimals and needs to be adjusted in a non USD-denominated pool.
   */
  uint256 public constant MIN_BASE_MAX_CLOSE_FACTOR_THRESHOLD = 2000e8;

  /**
   * @dev This constant represents the minimum amount of assets in base currency that need to be leftover after a liquidation, if not clearing a position completely.
   * This parameter is inferred from MIN_BASE_MAX_CLOSE_FACTOR_THRESHOLD as the logic is dependent.
   * Assuming a MIN_BASE_MAX_CLOSE_FACTOR_THRESHOLD of `n` a liquidation of `n+1` might result in `n/2` leftover which is assumed to be still economically liquidatable.
   * This mechanic was introduced to ensure liquidators don't optimize gas by leaving some wei on the liquidation.
   */
  uint256 public constant MIN_LEFTOVER_BASE = MIN_BASE_MAX_CLOSE_FACTOR_THRESHOLD / 2;

  struct LiquidationCallLocalVars {
    uint256 userCollateralBalance;
    uint256 userReserveDebt;
    uint256 actualDebtToLiquidate;
    uint256 actualCollateralToLiquidate;
    uint256 liquidationBonus;
    uint256 healthFactor;
    uint256 liquidationProtocolFeeAmount;
    uint256 totalCollateralInBaseCurrency;
    uint256 totalDebtInBaseCurrency;
    uint256 collateralToLiquidateInBaseCurrency;
    uint256 userReserveDebtInBaseCurrency;
<<<<<<< HEAD
    uint256 userReserveCollateralInBaseCurrency;
    uint256 debtToRepayInBaseCurrency;
=======
>>>>>>> a473403d
    uint256 collateralAssetPrice;
    uint256 debtAssetPrice;
    uint256 collateralAssetUnit;
    uint256 debtAssetUnit;
    IAToken collateralAToken;
    DataTypes.ReserveCache debtReserveCache;
  }

  /**
   * @notice Function to liquidate a position if its Health Factor drops below 1. The caller (liquidator)
   * covers `debtToCover` amount of debt of the user getting liquidated, and receives
   * a proportional amount of the `collateralAsset` plus a bonus to cover market risk
   * @dev Emits the `LiquidationCall()` event, and the `DeficitCreated()` event if the liquidation results in bad debt
   * @param reservesData The state of all the reserves
   * @param reservesList The addresses of all the active reserves
   * @param usersConfig The users configuration mapping that track the supplied/borrowed assets
   * @param eModeCategories The configuration of all the efficiency mode categories
   * @param params The additional parameters needed to execute the liquidation function
   */
  function executeLiquidationCall(
    mapping(address => DataTypes.ReserveData) storage reservesData,
    mapping(uint256 => address) storage reservesList,
    mapping(address => DataTypes.UserConfigurationMap) storage usersConfig,
    mapping(uint8 => DataTypes.EModeCategory) storage eModeCategories,
    DataTypes.ExecuteLiquidationCallParams memory params
  ) external {
    LiquidationCallLocalVars memory vars;

    DataTypes.ReserveData storage collateralReserve = reservesData[params.collateralAsset];
    DataTypes.ReserveData storage debtReserve = reservesData[params.debtAsset];
    DataTypes.UserConfigurationMap storage userConfig = usersConfig[params.user];
    vars.debtReserveCache = debtReserve.cache();
    debtReserve.updateState(vars.debtReserveCache);

    (
      vars.totalCollateralInBaseCurrency,
      vars.totalDebtInBaseCurrency,
      ,
      ,
      vars.healthFactor,

    ) = GenericLogic.calculateUserAccountData(
      reservesData,
      reservesList,
      eModeCategories,
      DataTypes.CalculateUserAccountDataParams({
        userConfig: userConfig,
        reservesCount: params.reservesCount,
        user: params.user,
        oracle: params.priceOracle,
        userEModeCategory: params.userEModeCategory
      })
    );

    vars.collateralAToken = IAToken(collateralReserve.aTokenAddress);
    vars.userCollateralBalance = vars.collateralAToken.balanceOf(params.user);
    vars.userReserveDebt = IERC20(vars.debtReserveCache.variableDebtTokenAddress).balanceOf(
      params.user
    );

    ValidationLogic.validateLiquidationCall(
      userConfig,
      collateralReserve,
      debtReserve,
      DataTypes.ValidateLiquidationCallParams({
        debtReserveCache: vars.debtReserveCache,
        totalDebt: vars.userReserveDebt,
        healthFactor: vars.healthFactor,
        priceOracleSentinel: params.priceOracleSentinel
      })
    );

    if (
      params.userEModeCategory != 0 &&
      EModeConfiguration.isReserveEnabledOnBitmap(
        eModeCategories[params.userEModeCategory].collateralBitmap,
        collateralReserve.id
      )
    ) {
      vars.liquidationBonus = eModeCategories[params.userEModeCategory].liquidationBonus;
    } else {
      vars.liquidationBonus = collateralReserve.configuration.getLiquidationBonus();
    }
    vars.collateralAssetPrice = IPriceOracleGetter(params.priceOracle).getAssetPrice(
      params.collateralAsset
    );
    vars.debtAssetPrice = IPriceOracleGetter(params.priceOracle).getAssetPrice(params.debtAsset);
    vars.collateralAssetUnit = 10 ** collateralReserve.configuration.getDecimals();
    vars.debtAssetUnit = 10 ** vars.debtReserveCache.reserveConfiguration.getDecimals();

    vars.userReserveDebtInBaseCurrency =
      (vars.userReserveDebt * vars.debtAssetPrice) /
      vars.debtAssetUnit;

    vars.userReserveCollateralInBaseCurrency =
      (vars.userCollateralBalance * vars.collateralAssetPrice) /
      vars.collateralAssetUnit;

    // by default whole debt in the reserve could be liquidated
    uint256 maxLiquidatableDebt = vars.userReserveDebt;
    // but if debt and collateral is above or equal MIN_BASE_MAX_CLOSE_FACTOR_THRESHOLD
    // and health factor is above CLOSE_FACTOR_HF_THRESHOLD this amount may be adjusted
    if (
      vars.userReserveCollateralInBaseCurrency >= MIN_BASE_MAX_CLOSE_FACTOR_THRESHOLD &&
      vars.userReserveDebtInBaseCurrency >= MIN_BASE_MAX_CLOSE_FACTOR_THRESHOLD &&
      vars.healthFactor > CLOSE_FACTOR_HF_THRESHOLD
    ) {
      uint256 totalDefaultLiquidatableDebtInBaseCurrency = vars.totalDebtInBaseCurrency.percentMul(
        DEFAULT_LIQUIDATION_CLOSE_FACTOR
      );

      // if the debt is more then DEFAULT_LIQUIDATION_CLOSE_FACTOR % of the whole,
      // then we CAN liquidate only up to DEFAULT_LIQUIDATION_CLOSE_FACTOR %
      if (vars.userReserveDebtInBaseCurrency > totalDefaultLiquidatableDebtInBaseCurrency) {
        maxLiquidatableDebt =
          (totalDefaultLiquidatableDebtInBaseCurrency * vars.debtAssetUnit) /
          vars.debtAssetPrice;
      }
    }

    vars.actualDebtToLiquidate = params.debtToCover > maxLiquidatableDebt
      ? maxLiquidatableDebt
      : params.debtToCover;

    (
      vars.actualCollateralToLiquidate,
      vars.actualDebtToLiquidate,
      vars.liquidationProtocolFeeAmount,
      vars.collateralToLiquidateInBaseCurrency
    ) = _calculateAvailableCollateralToLiquidate(
      collateralReserve.configuration,
      vars.collateralAssetPrice,
      vars.collateralAssetUnit,
      vars.debtAssetPrice,
      vars.debtAssetUnit,
      vars.actualDebtToLiquidate,
      vars.userCollateralBalance,
      vars.liquidationBonus
    );

    // to prevent accumulation of dust on the protocol, it is enforced that you either
    // 1. liquidate all debt
    // 2. liquidate all collateral
    // 3. leave more than MIN_LEFTOVER_BASE of collateral & debt
    if (
      vars.actualDebtToLiquidate < vars.userReserveDebt &&
      vars.actualCollateralToLiquidate + vars.liquidationProtocolFeeAmount <
      vars.userCollateralBalance
    ) {
      bool isDebtMoreThanLeftoverThreshold = ((vars.userReserveDebt - vars.actualDebtToLiquidate) *
        vars.debtAssetPrice) /
        vars.debtAssetUnit >=
        MIN_LEFTOVER_BASE;

      bool isCollateralMoreThanLeftoverThreshold = ((vars.userCollateralBalance -
        vars.actualCollateralToLiquidate) * vars.collateralAssetPrice) /
        vars.collateralAssetUnit >=
        MIN_LEFTOVER_BASE;

      require(
        isDebtMoreThanLeftoverThreshold && isCollateralMoreThanLeftoverThreshold,
        Errors.MUST_NOT_LEAVE_DUST
      );
    }

    // If the collateral being liquidated is equal to the user balance,
    // we set the currency as not being used as collateral anymore
    if (
      vars.actualCollateralToLiquidate + vars.liquidationProtocolFeeAmount ==
      vars.userCollateralBalance
    ) {
      userConfig.setUsingAsCollateral(collateralReserve.id, false);
      emit ReserveUsedAsCollateralDisabled(params.collateralAsset, params.user);
    }

    bool hasNoCollateralLeft = vars.totalCollateralInBaseCurrency ==
      vars.collateralToLiquidateInBaseCurrency;
    _burnDebtTokens(
      vars.debtReserveCache,
      debtReserve,
      userConfig,
      params.user,
      params.debtAsset,
      vars.userReserveDebt,
      vars.actualDebtToLiquidate,
      hasNoCollateralLeft
    );

    // IsolationModeTotalDebt only discounts `actualDebtToLiquidate`, not the fully burned amount in case of deficit creation.
    // This is by design as otherwise debt debt ceiling would render ineffective if a collateral asset faces bad debt events.
    // The governance can decide the raise the ceiling to discount manifested deficit.
    IsolationModeLogic.updateIsolatedDebtIfIsolated(
      reservesData,
      reservesList,
      userConfig,
      vars.debtReserveCache,
      vars.actualDebtToLiquidate
    );

    if (params.receiveAToken) {
      _liquidateATokens(reservesData, reservesList, usersConfig, collateralReserve, params, vars);
    } else {
      _burnCollateralATokens(collateralReserve, params, vars);
    }

    // Transfer fee to treasury if it is non-zero
    if (vars.liquidationProtocolFeeAmount != 0) {
      uint256 liquidityIndex = collateralReserve.getNormalizedIncome();
      uint256 scaledDownLiquidationProtocolFee = vars.liquidationProtocolFeeAmount.rayDiv(
        liquidityIndex
      );
      uint256 scaledDownUserBalance = vars.collateralAToken.scaledBalanceOf(params.user);
      // To avoid trying to send more aTokens than available on balance, due to 1 wei imprecision
      if (scaledDownLiquidationProtocolFee > scaledDownUserBalance) {
        vars.liquidationProtocolFeeAmount = scaledDownUserBalance.rayMul(liquidityIndex);
      }
      vars.collateralAToken.transferOnLiquidation(
        params.user,
        vars.collateralAToken.RESERVE_TREASURY_ADDRESS(),
        vars.liquidationProtocolFeeAmount
      );
    }

    // burn bad debt if necessary
    // Each additional debt asset already adds around ~75k gas to the liquidation.
    // To keep the liquidation gas under control, 0 usd collateral positions are not touched, as there is no immediate benefit in burning or transfering to treasury.
    if (hasNoCollateralLeft && userConfig.isBorrowingAny()) {
      _burnBadDebt(reservesData, reservesList, userConfig, params.reservesCount, params.user);
    }

    // Transfers the debt asset being repaid to the aToken, where the liquidity is kept
    IERC20(params.debtAsset).safeTransferFrom(
      msg.sender,
      vars.debtReserveCache.aTokenAddress,
      vars.actualDebtToLiquidate
    );

    IAToken(vars.debtReserveCache.aTokenAddress).handleRepayment(
      msg.sender,
      params.user,
      vars.actualDebtToLiquidate
    );

    emit LiquidationCall(
      params.collateralAsset,
      params.debtAsset,
      params.user,
      vars.actualDebtToLiquidate,
      vars.actualCollateralToLiquidate,
      msg.sender,
      params.receiveAToken
    );
  }

  /**
   * @notice Burns the collateral aTokens and transfers the underlying to the liquidator.
   * @dev   The function also updates the state and the interest rate of the collateral reserve.
   * @param collateralReserve The data of the collateral reserve
   * @param params The additional parameters needed to execute the liquidation function
   * @param vars The executeLiquidationCall() function local vars
   */
  function _burnCollateralATokens(
    DataTypes.ReserveData storage collateralReserve,
    DataTypes.ExecuteLiquidationCallParams memory params,
    LiquidationCallLocalVars memory vars
  ) internal {
    DataTypes.ReserveCache memory collateralReserveCache = collateralReserve.cache();
    collateralReserve.updateState(collateralReserveCache);
    collateralReserve.updateInterestRatesAndVirtualBalance(
      collateralReserveCache,
      params.collateralAsset,
      0,
      vars.actualCollateralToLiquidate
    );

    // Burn the equivalent amount of aToken, sending the underlying to the liquidator
    vars.collateralAToken.burn(
      params.user,
      msg.sender,
      vars.actualCollateralToLiquidate,
      collateralReserveCache.nextLiquidityIndex
    );
  }

  /**
   * @notice Liquidates the user aTokens by transferring them to the liquidator.
   * @dev   The function also checks the state of the liquidator and activates the aToken as collateral
   *        as in standard transfers if the isolation mode constraints are respected.
   * @param reservesData The state of all the reserves
   * @param reservesList The addresses of all the active reserves
   * @param usersConfig The users configuration mapping that track the supplied/borrowed assets
   * @param collateralReserve The data of the collateral reserve
   * @param params The additional parameters needed to execute the liquidation function
   * @param vars The executeLiquidationCall() function local vars
   */
  function _liquidateATokens(
    mapping(address => DataTypes.ReserveData) storage reservesData,
    mapping(uint256 => address) storage reservesList,
    mapping(address => DataTypes.UserConfigurationMap) storage usersConfig,
    DataTypes.ReserveData storage collateralReserve,
    DataTypes.ExecuteLiquidationCallParams memory params,
    LiquidationCallLocalVars memory vars
  ) internal {
    uint256 liquidatorPreviousATokenBalance = IERC20(vars.collateralAToken).balanceOf(msg.sender);
    vars.collateralAToken.transferOnLiquidation(
      params.user,
      msg.sender,
      vars.actualCollateralToLiquidate
    );

    if (liquidatorPreviousATokenBalance == 0) {
      DataTypes.UserConfigurationMap storage liquidatorConfig = usersConfig[msg.sender];
      if (
        ValidationLogic.validateAutomaticUseAsCollateral(
          reservesData,
          reservesList,
          liquidatorConfig,
          collateralReserve.configuration,
          collateralReserve.aTokenAddress
        )
      ) {
        liquidatorConfig.setUsingAsCollateral(collateralReserve.id, true);
        emit ReserveUsedAsCollateralEnabled(params.collateralAsset, msg.sender);
      }
    }
  }

  /**
   * @notice Burns the debt tokens of the user up to the amount being repaid by the liquidator
   * or the entire debt if the user is in a bad debt scenario.
   * @dev The function alters the `debtReserveCache` state in `vars` to update the debt related data.
   * @param debtReserveCache The cached debt reserve parameters
   * @param debtReserve The storage pointer of the debt reserve parameters
   * @param userConfig The pointer of the user configuration
   * @param user The user address
   * @param debtAsset The debt asset address
   * @param actualDebtToLiquidate The actual debt to liquidate
   * @param hasNoCollateralLeft The flag representing, will user will have no collateral left after liquidation
   */
  function _burnDebtTokens(
    DataTypes.ReserveCache memory debtReserveCache,
    DataTypes.ReserveData storage debtReserve,
    DataTypes.UserConfigurationMap storage userConfig,
    address user,
    address debtAsset,
    uint256 userReserveDebt,
    uint256 actualDebtToLiquidate,
    bool hasNoCollateralLeft
  ) internal {
    // Prior v3.1, there were cases where, after liquidation, the `isBorrowing` flag was left on
    // even after the user debt was fully repaid, so to avoid this function reverting in the `_burnScaled`
    // (see ScaledBalanceTokenBase contract), we check for any debt remaining.
    if (userReserveDebt != 0) {
      debtReserveCache.nextScaledVariableDebt = IVariableDebtToken(
        debtReserveCache.variableDebtTokenAddress
      ).burn(
          user,
          hasNoCollateralLeft ? userReserveDebt : actualDebtToLiquidate,
          debtReserveCache.nextVariableBorrowIndex
        );
    }

    uint256 outstandingDebt = userReserveDebt - actualDebtToLiquidate;
    if (hasNoCollateralLeft && outstandingDebt != 0) {
      debtReserve.deficit += outstandingDebt.toUint128();
      emit DeficitCreated(user, debtAsset, outstandingDebt);

      outstandingDebt = 0;
    }

    if (outstandingDebt == 0) {
      userConfig.setBorrowing(debtReserve.id, false);
    }

    debtReserve.updateInterestRatesAndVirtualBalance(
      debtReserveCache,
      debtAsset,
      actualDebtToLiquidate,
      0
    );
  }

  struct AvailableCollateralToLiquidateLocalVars {
    uint256 maxCollateralToLiquidate;
    uint256 baseCollateral;
    uint256 bonusCollateral;
    uint256 collateralAmount;
    uint256 debtAmountNeeded;
    uint256 liquidationProtocolFeePercentage;
    uint256 liquidationProtocolFee;
    uint256 collateralToLiquidateInBaseCurrency;
    uint256 collateralAssetPrice;
  }

  /**
   * @notice Calculates how much of a specific collateral can be liquidated, given
   * a certain amount of debt asset.
   * @dev This function needs to be called after all the checks to validate the liquidation have been performed,
   *   otherwise it might fail.
   * @param collateralReserveConfiguration The data of the collateral reserve
   * @param collateralAssetPrice The price of the underlying asset used as collateral
   * @param collateralAssetUnit The asset units of the collateral
   * @param debtAssetPrice The price of the underlying borrowed asset to be repaid with the liquidation
   * @param debtAssetUnit The asset units of the debt
   * @param debtToCover The debt amount of borrowed `asset` the liquidator wants to cover
   * @param userCollateralBalance The collateral balance for the specific `collateralAsset` of the user being liquidated
   * @param liquidationBonus The collateral bonus percentage to receive as result of the liquidation
   * @return The maximum amount that is possible to liquidate given all the liquidation constraints (user balance, close factor)
   * @return The amount to repay with the liquidation
   * @return The fee taken from the liquidation bonus amount to be paid to the protocol
   * @return The collateral amount to liquidate in the base currency used by the price feed
   */
  function _calculateAvailableCollateralToLiquidate(
    DataTypes.ReserveConfigurationMap memory collateralReserveConfiguration,
    uint256 collateralAssetPrice,
    uint256 collateralAssetUnit,
    uint256 debtAssetPrice,
    uint256 debtAssetUnit,
    uint256 debtToCover,
    uint256 userCollateralBalance,
    uint256 liquidationBonus
  ) internal pure returns (uint256, uint256, uint256, uint256) {
    AvailableCollateralToLiquidateLocalVars memory vars;
    vars.collateralAssetPrice = collateralAssetPrice;
    vars.liquidationProtocolFeePercentage = collateralReserveConfiguration
      .getLiquidationProtocolFee();

    // This is the base collateral to liquidate based on the given debt to cover
    vars.baseCollateral =
      ((debtAssetPrice * debtToCover * collateralAssetUnit)) /
      (vars.collateralAssetPrice * debtAssetUnit);

    vars.maxCollateralToLiquidate = vars.baseCollateral.percentMul(liquidationBonus);

    if (vars.maxCollateralToLiquidate > userCollateralBalance) {
      vars.collateralAmount = userCollateralBalance;
      vars.debtAmountNeeded = ((vars.collateralAssetPrice * vars.collateralAmount * debtAssetUnit) /
        (debtAssetPrice * collateralAssetUnit)).percentDiv(liquidationBonus);
    } else {
      vars.collateralAmount = vars.maxCollateralToLiquidate;
      vars.debtAmountNeeded = debtToCover;
    }

    vars.collateralToLiquidateInBaseCurrency =
      (vars.collateralAmount * vars.collateralAssetPrice) /
      collateralAssetUnit;

    if (vars.liquidationProtocolFeePercentage != 0) {
      vars.bonusCollateral =
        vars.collateralAmount -
        vars.collateralAmount.percentDiv(liquidationBonus);

      vars.liquidationProtocolFee = vars.bonusCollateral.percentMul(
        vars.liquidationProtocolFeePercentage
      );
      vars.collateralAmount -= vars.liquidationProtocolFee;
    }
    return (
      vars.collateralAmount,
      vars.debtAmountNeeded,
      vars.liquidationProtocolFee,
      vars.collateralToLiquidateInBaseCurrency
    );
  }

  /**
   * @notice Remove a user's bad debt by burning debt tokens.
   * @dev This function iterates through all active reserves where the user has a debt position,
   * updates their state, and performs the necessary burn.
   * @param reservesData The state of all the reserves
   * @param reservesList The addresses of all the active reserves
   * @param userConfig The user configuration
   * @param reservesCount The total number of valid reserves
   * @param user The user from which the debt will be burned.
   */
  function _burnBadDebt(
    mapping(address => DataTypes.ReserveData) storage reservesData,
    mapping(uint256 => address) storage reservesList,
    DataTypes.UserConfigurationMap storage userConfig,
    uint256 reservesCount,
    address user
  ) internal {
    for (uint256 i; i < reservesCount; i++) {
      if (!userConfig.isBorrowing(i)) {
        continue;
      }

      address reserveAddress = reservesList[i];
      if (reserveAddress == address(0)) {
        continue;
      }

      DataTypes.ReserveData storage currentReserve = reservesData[reserveAddress];
      DataTypes.ReserveCache memory reserveCache = currentReserve.cache();
      if (!reserveCache.reserveConfiguration.getActive()) continue;

      currentReserve.updateState(reserveCache);

      _burnDebtTokens(
        reserveCache,
        currentReserve,
        userConfig,
        user,
        reserveAddress,
        IERC20(reserveCache.variableDebtTokenAddress).balanceOf(user),
        0,
        true
      );
    }
  }
}<|MERGE_RESOLUTION|>--- conflicted
+++ resolved
@@ -89,11 +89,7 @@
     uint256 totalDebtInBaseCurrency;
     uint256 collateralToLiquidateInBaseCurrency;
     uint256 userReserveDebtInBaseCurrency;
-<<<<<<< HEAD
     uint256 userReserveCollateralInBaseCurrency;
-    uint256 debtToRepayInBaseCurrency;
-=======
->>>>>>> a473403d
     uint256 collateralAssetPrice;
     uint256 debtAssetPrice;
     uint256 collateralAssetUnit;
