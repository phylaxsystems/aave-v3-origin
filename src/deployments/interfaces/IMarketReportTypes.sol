// SPDX-License-Identifier: MIT
pragma solidity ^0.8.0;

import '../../contracts/interfaces/IPoolAddressesProvider.sol';
import '../../contracts/interfaces/IPoolAddressesProviderRegistry.sol';
import '../../contracts/interfaces/IPool.sol';
import '../../contracts/interfaces/IPoolConfigurator.sol';
import '../../contracts/interfaces/IAaveOracle.sol';
import '../../contracts/interfaces/IAToken.sol';
import '../../contracts/interfaces/IVariableDebtToken.sol';
import '../../contracts/interfaces/IStableDebtToken.sol';
import '../../contracts/interfaces/IACLManager.sol';
import '../../contracts/interfaces/IDefaultInterestRateStrategyV2.sol';
import '../../contracts/helpers/AaveProtocolDataProvider.sol';
import '../../contracts/helpers/UiPoolDataProviderV3.sol';
import '../../contracts/helpers/UiIncentiveDataProviderV3.sol';
import '../../contracts/rewards/interfaces/IEmissionManager.sol';
import '../../contracts/rewards/interfaces/IRewardsController.sol';
import '../../contracts/helpers/WalletBalanceProvider.sol';
import '../../contracts/extensions/paraswap-adapters/ParaSwapLiquiditySwapAdapter.sol';
import '../../contracts/extensions/paraswap-adapters/ParaSwapRepayAdapter.sol';
import '../../contracts/extensions/paraswap-adapters/ParaSwapWithdrawSwapAdapter.sol';
import '../../contracts/helpers/interfaces/IWrappedTokenGatewayV3.sol';
import '../../contracts/helpers/L2Encoder.sol';
import {ICollector} from '../../contracts/treasury/ICollector.sol';
import {ProxyAdmin} from 'solidity-utils/contracts/transparent-proxy/ProxyAdmin.sol';

struct ContractsReport {
  IPoolAddressesProviderRegistry poolAddressesProviderRegistry;
  IPoolAddressesProvider poolAddressesProvider;
  IPool poolProxy;
  IPool poolImplementation;
  IPoolConfigurator poolConfiguratorProxy;
  IPoolConfigurator poolConfiguratorImplementation;
  AaveProtocolDataProvider protocolDataProvider;
  IAaveOracle aaveOracle;
  IACLManager aclManager;
  ICollector treasury;
  IDefaultInterestRateStrategyV2 defaultInterestRateStrategy;
  ProxyAdmin proxyAdmin;
  ICollector treasuryImplementation;
  IWrappedTokenGatewayV3 wrappedTokenGateway;
  WalletBalanceProvider walletBalanceProvider;
  UiIncentiveDataProviderV3 uiIncentiveDataProvider;
  UiPoolDataProviderV3 uiPoolDataProvider;
  ParaSwapLiquiditySwapAdapter paraSwapLiquiditySwapAdapter;
  ParaSwapRepayAdapter paraSwapRepayAdapter;
  ParaSwapWithdrawSwapAdapter paraSwapWithdrawSwapAdapter;
  L2Encoder l2Encoder;
  IAToken aToken;
  IVariableDebtToken variableDebtToken;
  IStableDebtToken stableDebtToken;
  IEmissionManager emissionManager;
  IRewardsController rewardsControllerImplementation;
  IRewardsController rewardsControllerProxy;
}

struct MarketReport {
  address poolAddressesProviderRegistry;
  address poolAddressesProvider;
  address poolProxy;
  address poolImplementation;
  address poolConfiguratorProxy;
  address poolConfiguratorImplementation;
  address protocolDataProvider;
  address aaveOracle;
  address defaultInterestRateStrategy;
<<<<<<< HEAD
=======
  address priceOracleSentinel;
>>>>>>> 97356e32
  address aclManager;
  address treasury;
  address proxyAdmin;
  address treasuryImplementation;
  address wrappedTokenGateway;
  address walletBalanceProvider;
  address uiIncentiveDataProvider;
  address uiPoolDataProvider;
  address paraSwapLiquiditySwapAdapter;
  address paraSwapRepayAdapter;
  address paraSwapWithdrawSwapAdapter;
  address aaveParaSwapFeeClaimer;
  address l2Encoder;
  address aToken;
  address variableDebtToken;
  address stableDebtToken;
  address emissionManager;
  address rewardsControllerImplementation;
  address rewardsControllerProxy;
  address configEngine;
  address transparentProxyFactory;
  address staticATokenFactoryImplementation;
  address staticATokenFactoryProxy;
  address staticATokenImplementation;
}

struct LibrariesReport {
  address borrowLogic;
  address bridgeLogic;
  address configuratorLogic;
  address eModeLogic;
  address flashLoanLogic;
  address liquidationLogic;
  address poolLogic;
  address supplyLogic;
}

struct Roles {
  address marketOwner;
  address poolAdmin;
  address emergencyAdmin;
}

struct MarketConfig {
  address networkBaseTokenPriceInUsdProxyAggregator;
  address marketReferenceCurrencyPriceInUsdProxyAggregator;
  string marketId;
  uint8 oracleDecimals;
  address paraswapAugustusRegistry;
  address paraswapFeeClaimer;
  address l2SequencerUptimeFeed;
  uint256 l2PriceOracleSentinelGracePeriod;
  uint256 providerId;
  bytes32 salt;
  address wrappedNativeToken;
  address proxyAdmin;
  uint128 flashLoanPremiumTotal;
  uint128 flashLoanPremiumToProtocol;
}

struct DeployFlags {
  bool l2;
}

struct PoolReport {
  address poolImplementation;
  address poolConfiguratorImplementation;
}

struct MiscReport {
  address priceOracleSentinel;
  address defaultInterestRateStrategy;
}

struct ConfigEngineReport {
  address configEngine;
  address listingEngine;
  address eModeEngine;
  address borrowEngine;
  address collateralEngine;
  address priceFeedEngine;
  address rateEngine;
  address capsEngine;
}

struct StaticATokenReport {
  address transparentProxyFactory;
  address staticATokenImplementation;
  address staticATokenFactoryImplementation;
  address staticATokenFactoryProxy;
}

struct InitialReport {
  address poolAddressesProvider;
  address poolAddressesProviderRegistry;
}

struct SetupReport {
  address poolProxy;
  address poolConfiguratorProxy;
  address rewardsControllerProxy;
  address aclManager;
}

struct PeripheryReport {
  address aaveOracle;
  address proxyAdmin;
  address treasury;
  address treasuryImplementation;
  address emissionManager;
  address rewardsControllerImplementation;
<<<<<<< HEAD
  address defaultInterestRateStrategy;
=======
>>>>>>> 97356e32
}

struct ParaswapReport {
  address paraSwapLiquiditySwapAdapter;
  address paraSwapRepayAdapter;
  address paraSwapWithdrawSwapAdapter;
  address aaveParaSwapFeeClaimer;
}<|MERGE_RESOLUTION|>--- conflicted
+++ resolved
@@ -65,10 +65,7 @@
   address protocolDataProvider;
   address aaveOracle;
   address defaultInterestRateStrategy;
-<<<<<<< HEAD
-=======
   address priceOracleSentinel;
->>>>>>> 97356e32
   address aclManager;
   address treasury;
   address proxyAdmin;
@@ -180,10 +177,6 @@
   address treasuryImplementation;
   address emissionManager;
   address rewardsControllerImplementation;
-<<<<<<< HEAD
-  address defaultInterestRateStrategy;
-=======
->>>>>>> 97356e32
 }
 
 struct ParaswapReport {
